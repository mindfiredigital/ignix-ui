{
  "components": {
    "slide": {
      "name": "Slide",
      "description": "A slide animation component with configurable direction",
      "dependencies": ["framer-motion"],
      "files": {
        "main": {
          "path": "components/slide/index.tsx",
          "type": "component"
        }
      }
    },
    "accordion": {
      "name": "Accordion",
      "description": "An animated accordion component",
      "dependencies": ["@radix-ui/react-accordion", "lucide-react", "framer-motion"],
      "files": {
        "main": {
          "path": "components/accordion/index.tsx",
          "type": "component"
        }
      }
    },
<<<<<<< HEAD
    "aspect-ratio": {
      "name": "Aspect Ratio",
      "description": "A responsive container that maintains a consistent aspect ratio for its content",
      "dependencies": [],
      "files": {
        "main": {
          "path": "components/layout/aspect-ratio/index.tsx",
=======
    "box": {
      "name": "Box",
      "description": "A versatile container component",
      "dependencies": ["framer-motion"],
      "files": {
        "main": {
          "path": "components/box/index.tsx",
>>>>>>> a32cfa55
          "type": "component"
        }
      }
    },
    "button": {
      "name": "Button",
      "description": "An animated button component",
      "dependencies": ["@radix-ui/react-slot", "class-variance-authority", "framer-motion"],
      "files": {
        "main": {
          "path": "components/button/index.tsx",
          "type": "component"
        }
      }
    },
    "slider": {
      "name": "Slider",
      "description": "An animated slider component",
      "dependencies": ["@radix-ui/react-slider", "framer-motion"],
      "files": {
        "main": {
          "path": "components/slider/index.tsx",
          "type": "component"
        }
      }
    },
    "switch": {
      "name": "Switch",
      "description": "An animated switch component",
      "dependencies": ["@radix-ui/react-switch", "framer-motion"],
      "files": {
        "main": {
          "path": "components/switch/index.tsx",
          "type": "component"
        }
      }
    },
    "dialog": {
      "name": "Dialog",
      "description": "A dialog-box component with animation and different variants",
      "dependencies": ["framer-motion"],
      "files": {
        "main": {
          "path": "components/dialog-box/index.tsx",
          "type": "component"
        },
        "hook": {
          "path": "components/dialog-box/use-dialog.ts",
          "type": "hook"
        }
      }
    },
    "badge": {
      "name": "Badge",
      "description": "A badge component with animation and different variants",
      "dependencies": ["framer-motion"],
      "files": {
        "main": {
          "path": "components/badge/index.tsx",
          "type": "component"
        }
      }
    },
    "toast": {
      "name": "Toast",
      "description": "A toast notification component with animation and different variants",
      "dependencies": ["@radix-ui/react-icons", "framer-motion"],
      "files": {
        "main": {
          "path": "components/toast/index.tsx",
          "type": "component"
        },
        "types": {
          "path": "components/toast/types.ts",
          "type": "types"
        },
        "hook": {
          "path": "components/toast/use-toast.ts",
          "type": "hook"
        }
      }
    },
    "navbar": {
      "name": "Navbar",
      "description": "A responsive navigation bar with animation",
      "dependencies": ["lucide-react", "framer-motion", "class-variance-authority"],
      "files": {
        "main": {
          "path": "components/navbar/index.tsx",
          "type": "component"
        }
      }
    },
    "tabs": {
      "name": "Tabs",
      "description": "A tab component with animation and different variants",
      "dependencies": ["framer-motion", "lucide-react", "class-variance-authority"],
      "files": {
        "main": {
          "path": "components/tab/index.tsx",
          "type": "component"
        }
      }
    },
    "breadcrumbs": {
      "name": "Breadcrumbs",
      "description": "A breadcrumb navigation component with animation",
      "dependencies": ["framer-motion", "lucide-react", "class-variance-authority"],
      "files": {
        "main": {
          "path": "components/breadcrumbs/index.tsx",
          "type": "component"
        }
      }
    },
    "sidebar": {
      "name": "Sidebar",
      "description": "A collapsible sidebar component with animation",
      "dependencies": ["framer-motion", "lucide-react", "class-variance-authority"],
      "files": {
        "main": {
          "path": "components/sidebar/index.tsx",
          "type": "component"
        }
      }
    },
    "input": {
      "name": "Input",
      "description": "An animated input component with different variants",
      "dependencies": ["framer-motion", "lucide-react", "class-variance-authority"],
      "files": {
        "main": {
          "path": "components/input/index.tsx",
          "type": "component"
        }
      }
    },
    "textarea": {
      "name": "Textarea",
      "description": "An animated textarea component with different variants",
      "dependencies": ["framer-motion", "lucide-react", "class-variance-authority"],
      "files": {
        "main": {
          "path": "components/textarea/index.tsx",
          "type": "component"
        }
      }
    },
    "tooltip": {
      "name": "Tooltip",
      "description": "An animated tooltip component with different variants",
      "dependencies": ["@radix-ui/react-tooltip", "framer-motion", "lucide-react", "class-variance-authority"],
      "files": {
        "main": {
          "path": "components/tooltip/index.tsx",
          "type": "component"
        }
      }
    },
    "dropdown": {
      "name": "Dropdown",
      "description": "An animated dropdown component with different variants",
      "dependencies": ["@radix-ui/react-dropdown-menu", "framer-motion", "lucide-react", "class-variance-authority"],
      "files": {
        "main": {
          "path": "components/dropdown/index.tsx",
          "type": "component"
        }
      }
    },
    "spinner": {
      "name": "Spinner",
      "description": "An animated spinner component with different variants",
      "dependencies": ["framer-motion", "lucide-react"],
      "files": {
        "main": {
          "path": "components/spinner/index.tsx",
          "type": "component"
        }
      }
    },
    "spacer": {
      "name": "Spacer",
      "description": "A utility component that provides adjustable spacing between elements without adding extra visual content.",
      "dependencies": ["class-variance-authority"],
      "files": {
        "main": {
          "path": "components/layout/spacer/index.tsx",
          "type": "component"
        }
      }
    },
    "steppers": {
      "name": "Steppers",
      "description": "An animated steppers component with different variants",
      "dependencies": ["framer-motion", "lucide-react", "class-variance-authority"],
      "files": {
        "main": {
          "path": "components/stepper/index.tsx",
          "type": "component"
        }
      }
    },
    "table": {
      "name": "Table",
      "description": "An animated table component with different variants",
        "dependencies": ["@radix-ui/themes", "@radix-ui/react-icons", "framer-motion"],
        "files": {
        "main": {
          "path": "components/table/index.tsx",
          "type": "component"
        }
      }
    },
    "pagination": {
      "name": "Pagination",
      "description": "An animated pagination component with different variants",
      "dependencies": ["@radix-ui/themes", "@radix-ui/react-icons", "react-responsive"],
      "files": {
        "main": {
          "path": "components/table/pagination/index.tsx",
          "type": "component"
        }
      }
    },
    "card": {
      "name": "Card",
      "description": "An animated card component with different variants",
      "dependencies": ["framer-motion", "lucide-react", "class-variance-authority"],
      "files": {
        "main": {
          "path": "components/card/index.tsx",
          "type": "component"
        }
      }
    }
  }
}<|MERGE_RESOLUTION|>--- conflicted
+++ resolved
@@ -22,7 +22,6 @@
         }
       }
     },
-<<<<<<< HEAD
     "aspect-ratio": {
       "name": "Aspect Ratio",
       "description": "A responsive container that maintains a consistent aspect ratio for its content",
@@ -30,7 +29,10 @@
       "files": {
         "main": {
           "path": "components/layout/aspect-ratio/index.tsx",
-=======
+          "type": "component"
+                  }
+      }
+    },
     "box": {
       "name": "Box",
       "description": "A versatile container component",
@@ -38,7 +40,6 @@
       "files": {
         "main": {
           "path": "components/box/index.tsx",
->>>>>>> a32cfa55
           "type": "component"
         }
       }
