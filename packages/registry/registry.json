--- conflicted
+++ resolved
@@ -791,7 +791,25 @@
         }
       }
     },
-<<<<<<< HEAD
+    "profile":{
+      "name": "Profile",
+      "description": "A profile page template with responsive design and form validation.",
+      "dependencies": [
+        "framer-motion",
+        "lucide-react", "class-variance-authority"
+      ],
+      "componentDependencies": [
+        "button","avatar",
+        "input",
+        "typography"
+      ],
+      "files": {
+        "main": {
+          "path": "templates/pages/profile/index.tsx",
+          "type": "template"
+        }
+      }
+    },
     "securityPage": {
       "name": "SecurityPage",
       "description": "A comprehensive account security page with password change, active sessions, logout-all, two-factor authentication toggle with recovery codes, and login activity, available in both grid and collapsible list layouts.",
@@ -812,23 +830,6 @@
       "files": {
         "main": {
           "path": "templates/pages/security/index.tsx",
-=======
-    "profile":{
-      "name": "Profile",
-      "description": "A profile page template with responsive design and form validation.",
-      "dependencies": [
-        "framer-motion",
-        "lucide-react", "class-variance-authority"
-      ],
-      "componentDependencies": [
-        "button","avatar",
-        "input",
-        "typography"
-      ],
-      "files": {
-        "main": {
-          "path": "templates/pages/profile/index.tsx",
->>>>>>> c51af764
           "type": "template"
         }
       }
