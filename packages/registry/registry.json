{
  "components": {
    "slide": {
      "name": "Slide",
      "description": "A slide animation component with configurable direction",
      "dependencies": ["framer-motion"],
      "files": {
        "main": {
          "path": "components/slide/index.tsx",
          "type": "component"
        }
      }
    },
    "accordion": {
      "name": "Accordion",
      "description": "An animated accordion component",
      "dependencies": ["@radix-ui/react-accordion", "lucide-react", "framer-motion"],
      "files": {
        "main": {
          "path": "components/accordion/index.tsx",
          "type": "component"
        }
      }
    },
    "aspectratio": {
      "name": "AspectRatio",
      "description": "A responsive container that maintains a consistent aspect ratio for its content",
      "dependencies": [],
      "files": {
        "main": {
          "path": "components/layouts/aspect-ratio/index.tsx",
          "type": "component"
        }
      }
    },
    "box": {
      "name": "Box",
      "description": "A versatile container component",
      "dependencies": ["framer-motion"],
      "files": {
        "main": {
          "path": "components/box/index.tsx",
          "type": "component"
        }
      }
    },
    "button": {
      "name": "Button",
      "description": "An animated button component",
      "dependencies": ["@radix-ui/react-slot", "class-variance-authority", "framer-motion"],
      "files": {
        "main": {
          "path": "components/button/index.tsx",
          "type": "component"
        }
      }
    },
    "center": {
      "name": "Center",
      "description": "A layout utility component for centering content",
      "dependencies": ["clsx"],
      "files": {
        "main": {
          "path": "components/layouts/center/index.tsx",
          "type": "component"
        }
      }
    },
    "pin": {
      "name": "Pin",
      "description": "A layout utility component for Pin content",
      "dependencies": ["@radix-ui/react-slot", "clsx"],
      "files": {
        "main": {
          "path": "components/layouts/pin/index.tsx",
          "type": "component"
        }
      }
    },
    "responsive-grid": {
      "name": "Responsive Grid",
      "description": "A flexible grid layout component with responsive columns, gaps, equal-height option, and animations (fade, stagger, scale).",
      "dependencies": ["framer-motion"],
      "files": {
        "main": {
          "path": "components/layouts/responsive-grid/index.tsx",
          "type": "component"
        }
      }
    },
    "auto-grid": {
      "name": "AutoGrid",
      "description": "A self-calculating grid layout that automatically determines columns based on available space and minimum item width, with support for max columns, gap, and balanced heights.",
      "dependencies": [],
      "files": {
        "main": {
          "path": "components/layouts/auto-grid/index.tsx",
          "type": "component"
        }
      }
    },
    "masonry": {
      "name": "Masonry",
      "description": "A Pinterest-style layout component that arranges items of varying heights in multiple responsive columns, with support for balanced layout and entrance animations.",
      "dependencies": ["framer-motion"],
      "files": {
        "main": {
          "path": "components/layouts/masonry/index.tsx",
          "type": "component"
        }
      }
    },
    "app-shell": {
      "name": "AppShell",
      "description": "A high-level layout component that structures the entire application frame, providing responsive navigation (side, top, or drawer), brand placement, user profile integration, and optional footer support.",
      "dependencies": ["clsx"],
      "files": {
        "main": {
          "path": "components/layouts/app-shell/index.tsx",
          "type": "component"
        }
      }
    },
    "fieldGroup": {
      "name": "FieldGroup",
      "description": "A form utility component that groups related form fields together with an optional label, description, and error message, ensuring consistent spacing and accessibility.",
      "dependencies": ["clsx"],
      "files": {
        "main": {
          "path": "components/layouts/field-group/index.tsx",
          "type": "component"
        }
      }
    },
    "responsive": {
      "name": "Responsive",
      "description": "A layout component that renders completely different components or layouts depending on the current device breakpoint (mobile, tablet, desktop), enabling fully adaptive user interfaces.",
      "dependencies": [],
      "files": {
        "main": {
          "path": "components/layouts/responsive/index.tsx",
          "type": "component"
        }
      }
    },
    "slider": {
      "name": "Slider",
      "description": "An animated slider component",
      "dependencies": ["@radix-ui/react-slider", "framer-motion"],
      "files": {
        "main": {
          "path": "components/slider/index.tsx",
          "type": "component"
        }
      }
    },
    "switch": {
      "name": "Switch",
      "description": "An animated switch component",
      "dependencies": ["@radix-ui/react-switch", "framer-motion"],
      "files": {
        "main": {
          "path": "components/switch/index.tsx",
          "type": "component"
        }
      }
    },
    "dialogBox": {
      "name": "Dialog",
      "description": "A dialog-box component with animation and different variants",
      "dependencies": ["framer-motion"],
      "files": {
        "main": {
          "path": "components/dialogbox/index.tsx",
          "type": "component"
        },
        "hook": {
          "path": "components/dialogbox/use-dialog.ts",
          "type": "hook"
        }
      }
    },
    "badge": {
      "name": "Badge",
      "description": "A badge component with animation and different variants",
      "dependencies": ["framer-motion"],
      "files": {
        "main": {
          "path": "components/badge/index.tsx",
          "type": "component"
        }
      }
    },
    "toast": {
      "name": "Toast",
      "description": "A toast notification component with animation and different variants",
      "dependencies": ["@radix-ui/react-icons", "framer-motion"],
      "files": {
        "main": {
          "path": "components/toast/index.tsx",
          "type": "component"
        },
        "types": {
          "path": "components/toast/types.ts",
          "type": "types"
        },
        "hook": {
          "path": "components/toast/use-toast.ts",
          "type": "hook"
        }
      }
    },
    "navbar": {
      "name": "Navbar",
      "description": "A responsive navigation bar with animation",
      "dependencies": ["lucide-react", "framer-motion", "class-variance-authority"],
      "files": {
        "main": {
          "path": "components/navbar/index.tsx",
          "type": "component"
        }
      }
    },
    "tabs": {
      "name": "Tabs",
      "description": "A tab component with animation and different variants",
      "dependencies": ["framer-motion", "lucide-react", "class-variance-authority"],
      "files": {
        "main": {
          "path": "components/tab/index.tsx",
          "type": "component"
        }
      }
    },
    "breadcrumbs": {
      "name": "Breadcrumbs",
      "description": "A breadcrumb navigation component with animation",
      "dependencies": ["framer-motion", "lucide-react", "class-variance-authority"],
      "files": {
        "main": {
          "path": "components/breadcrumbs/index.tsx",
          "type": "component"
        }
      }
    },
    "sidebar": {
      "name": "Sidebar",
      "description": "A collapsible sidebar component with animation",
      "dependencies": ["framer-motion", "lucide-react", "class-variance-authority"],
      "files": {
        "main": {
          "path": "components/sidebar/index.tsx",
          "type": "component"
        }
      }
    },
    "input": {
      "name": "Input",
      "description": "An animated input component with different variants",
      "dependencies": ["framer-motion", "lucide-react", "class-variance-authority"],
      "files": {
        "main": {
          "path": "components/input/index.tsx",
          "type": "component"
        }
      }
    },
    "textarea": {
      "name": "Textarea",
      "description": "An animated textarea component with different variants",
      "dependencies": ["framer-motion", "lucide-react", "class-variance-authority"],
      "files": {
        "main": {
          "path": "components/textarea/index.tsx",
          "type": "component"
        }
      }
    },
    "tooltip": {
      "name": "Tooltip",
      "description": "An animated tooltip component with different variants",
      "dependencies": [
        "@radix-ui/react-tooltip",
        "framer-motion",
        "lucide-react",
        "class-variance-authority"
      ],
      "files": {
        "main": {
          "path": "components/tooltip/index.tsx",
          "type": "component"
        }
      }
    },
    "dropdown": {
      "name": "Dropdown",
      "description": "An animated dropdown component with different variants",
      "dependencies": [
        "@radix-ui/react-dropdown-menu",
        "framer-motion",
        "lucide-react",
        "class-variance-authority"
      ],
      "files": {
        "main": {
          "path": "components/dropdown/index.tsx",
          "type": "component"
        }
      }
    },
    "spinner": {
      "name": "Spinner",
      "description": "An animated spinner component with different variants",
      "dependencies": ["framer-motion", "lucide-react"],
      "files": {
        "main": {
          "path": "components/spinner/index.tsx",
          "type": "component"
        }
      }
    },
    "spacer": {
      "name": "Spacer",
      "description": "A utility component that provides adjustable spacing between elements without adding extra visual content.",
      "dependencies": ["class-variance-authority"],
      "files": {
        "main": {
          "path": "components/layouts/spacer/index.tsx",
          "type": "component"
        }
      }
    },
    "form": {
      "name": "Form",
      "description": "A utility component that provides adjustable spacing between elements without adding extra visual content.",
      "dependencies": ["class-variance-authority"],
      "files": {
        "main": {
          "path": "components/layouts/form/index.tsx",
          "type": "component"
        }
      }
    },
    "steppers": {
      "name": "Steppers",
      "description": "An animated steppers component with different variants",
      "dependencies": ["framer-motion", "lucide-react", "class-variance-authority"],
      "files": {
        "main": {
          "path": "components/stepper/index.tsx",
          "type": "component"
        }
      }
    },
    "table": {
      "name": "Table",
      "description": "An animated table component with different variants",
      "dependencies": ["@radix-ui/themes", "@radix-ui/react-icons", "framer-motion"],
      "files": {
        "main": {
          "path": "components/table/index.tsx",
          "type": "component"
        }
      }
    },
    "pagination": {
      "name": "Pagination",
      "description": "An animated pagination component with different variants",
      "dependencies": ["@radix-ui/themes", "@radix-ui/react-icons", "react-responsive"],
      "files": {
        "main": {
          "path": "components/table/pagination/index.tsx",
          "type": "component"
        }
      }
    },
    "card": {
      "name": "Card",
      "description": "An animated card component with different variants",
      "dependencies": ["framer-motion", "lucide-react", "class-variance-authority"],
      "files": {
        "main": {
          "path": "components/card/index.tsx",
          "type": "component"
        }
      }
    },
    "checkbox": {
      "name":"Checkbox",
      "description":"An animated checkbox component with different variants and animation options",
      "dependencies":[
        "framer-motion",
        "lucide-react",
        "class-variance-authority"
      ],
      "files":{
        "main":{
          "path":"components/checkbox/index.tsx",
          "type":"component"
        }
      }
    },
    "radio": {
      "name":"Radio",
      "description":"An animated radio component with different variants and animation options",
      "dependencies":[
        "framer-motion",
        "class-variance-authority",
        "@radix-ui/react-radio-group"
      ],
      "files":{
        "main":{
          "path":"components/radio/index.tsx",
          "type":"component"
        }
      }
    },
    "typography": {
      "name":"Typography",
      "description":"A Typography component for consistent text styling with various variants, sizes, weights, and colors.",
      "dependencies":[
        "@radix-ui/react-slot",
        "class-variance-authority"
      ],
      "files":{
        "main":{
          "path":"components/typography/index.tsx",
          "type":"component"
        }
      }
    },
    "container": {
      "name": "Container",
      "description": "A flexible container component for constraining content width with responsive padding and centering options.",
      "dependencies": ["class-variance-authority"],
      "files": {
        "main": {
          "path": "components/layouts/container/index.tsx",
          "type": "component"
        }
      }
    },
    "section": {
      "name": "Section",
      "description": "A layout component for creating distinct vertical blocks with consistent vertical rhythm, spacing, and background styling.",
      "dependencies": ["class-variance-authority"],
      "files": {
        "main": {
          "path": "components/layouts/section/index.tsx",
          "type": "component"
        }
      }
    },
    "cluster": {
      "name": "Cluster",
      "description": "A layout component for creating distinct group related items with consistent spacing and alignment.",
      "dependencies": ["class-variance-authority"],
      "files": {
        "main": {
          "path": "components/layouts/cluster/index.tsx",
          "type": "component"
        }
      }
    },
    "breakpoint": {
      "name": "Breakpoint",
      "description": "A flexible container component for constraining content width with responsive padding and centering options.",
      "dependencies": ["class-variance-authority", "lucide-react"],
      "files": {
        "main": {
          "path": "components/layouts/breakpoint/index.tsx",
          "type": "component"
        }
      }
    },
    "stack": {
      "name": "Stack",
      "description": "A layout component for arranging elements in a stack with adjustable spacing and alignment.",
      "dependencies": ["class-variance-authority", "lucide-react"],
      "files": {
        "main": {
          "path": "components/layouts/stack/index.tsx",
          "type": "component"
        }
      }
    },
    "DebugBox": {
      "name": "DebugBox",
      "description": "A development utility that overlays grid, spacing, breakpoints, and dimensions for debugging layouts.",
      "dependencies": [],
      "files": {
        "main": {
          "path": "components/DebugBox/index.tsx",
          "type": "component"
        }
      }
    },
    "header-layout": {
      "name": "HeaderLayout",
      "description": "A flexible layout component with header, sidebar, and footer that supports responsive design and various configuration options.",
      "dependencies": ["framer-motion", "lucide-react", "class-variance-authority"],
      "files": {
        "main": {
          "path": "components/layouts/header-layout/index.tsx",
          "type": "component"
        }
      }
    },
    "drawer": {
      "name": "Drawer",
      "description": "A drawer component with animation and different variants",
      "dependencies": ["framer-motion", "lucide-react", "class-variance-authority"],
      "files": {
        "main": {
          "path": "components/drawer/index.tsx",
          "type": "component"
        }
      }
    },
    "lazyload": {
      "name": "Lazyload",
      "description": "A layout component for lazy loading...",
      "dependencies": [],
      "files": {
        "main": {
          "path": "components/layouts/lazyload/index.tsx",
          "type": "component"
        }
      }
    },
     "singlecolumnlayout": {
      "name": "SingleColumnLayout",
      "description": "A clean, responsive single-column layout with header, constrained content area, and footer. Supports multiple theme variants and animations.",
      "dependencies": ["framer-motion", "lucide-react", "class-variance-authority"],
      "componentDependencies": ["button"],
      "files": {
        "main": {
          "path": "templates/layouts/single-column-layout/index.tsx",
          "type": "template"
        }
      }
    },
    "sidebarleftlayout": {
      "name": "SidebarLeftLayout",
      "description": "A flexible layout component with header, sidebar, and footer that supports responsive design and various configuration options.",
      "dependencies": [
        "framer-motion",
        "lucide-react",
        "class-variance-authority"
      ],
      "componentDependencies": [
        "sidebar"
      ],
      "files": {
        "main": {
          "path": "templates/layouts/sidebar-left-layout/index.tsx",
          "type": "template"
        }
      }
    },
    "sidebarrightlayout": {
      "name": "SidebarRightLayout",
      "description": "A flexible layout component with header, right sidebar, and footer that supports responsive design and various configuration options.",
      "dependencies": [
        "framer-motion",
        "lucide-react",
        "class-variance-authority"
      ],
      "componentDependencies": [
        "sidebar"
      ],
      "files": {
        "main": {
          "path": "templates/layouts/sidebar-right-layout/index.tsx",
          "type": "template"
        }
      }
    },
    "fullheightsidebarlayout": {
      "name": "FullHeightSidebarLayout",
      "description": "A flexible layout component with header, sidebar that supports app dashboard with responsive design.",
      "dependencies": [
        "framer-motion",
        "lucide-react",
        "class-variance-authority"
      ],
      "componentDependencies": [
        "sidebar"
      ],
      "files": {
        "main": {
          "path": "templates/layouts/full-height-sidebar-layout/index.tsx",
          "type": "template"
        }
      }
    },
    "responsivegridlayout": {
      "name": "ResponsiveGridLayout",
      "description": "A responsive grid layout template for CLI dashboards, combining a header, footer, and auto-flowing cards that adapt across breakpoints.",
      "dependencies": [],
      "componentDependencies": [],
      "files": {
        "main": {
          "path": "templates/layouts/responsive-grid-layout/index.tsx",
          "type": "template"
        }
      }
    },
    "threeColumnSidebar": {
      "name": "ThreeColumnSidebar",
      "description": "A flexible layout component with header, sidebar that supports app dashboard with responsive design.",
      "dependencies": [
        "framer-motion",
        "lucide-react",
        "class-variance-authority"
      ],
      "files": {
        "main": {
          "path": "components/threeColumnSidebar/index.tsx",
          "type": "template"
        }
      }
    },
    "threecolumnsidebarlayout": {
      "name": "ThreeColumnSidebarLayout",
      "description": "A flexible layout component with header, sidebar that supports app dashboard with responsive design.",
      "dependencies": [
        "framer-motion",
        "lucide-react",
        "class-variance-authority"
      ],
      "componentDependencies": [
        "threeColumnSidebar"
      ],
      "files": {
        "main": {
          "path": "templates/layouts/three-column-sidebar-layout/index.tsx",
          "type": "template"
        }
      }
    },
    "forgotPassword": {
      "name": "forgotPassword",
      "description": "A fully responsive and customizable Forgot Password component with an input field and submit button, built to support secure in-app password reset processes.",
      "dependencies": [
        "framer-motion",
        "lucide-react",
        "class-variance-authority"
      ],
      "componentDependencies": [
        "input",
        "button"
      ],
      "files": {
        "main": {
          "path": "templates/pages/forgot-password/index.tsx",
          "type": "template"
        }
      }
    },
    "signin": {
      "name": "SignIn",
      "description": "A sign-in page template with responsive design and form validation.",
      "dependencies": [
        "framer-motion",
        "lucide-react",
        "class-variance-authority"
      ],
      "componentDependencies": [
        "button","input"
      ],
      "files": {
        "main": {
          "path": "templates/pages/sign-in/index.tsx",
          "type": "template"
        }
      }
    },
    "signup": {
      "name": "SignUp",
      "description": "A sign-up page template with responsive design and form validation.",
      "dependencies": [
        "framer-motion",
        "lucide-react",
        "class-variance-authority",
        "react-icons"
      ],
      "componentDependencies": [
        "button","input"
      ],
      "files": {
        "main": {
          "path": "templates/pages/sign-up/index.tsx",
          "type": "template"
        }
      }
    },
    "avatar": {
      "name": "Avatar",
      "description": "An avatar component with image, icon, letters, and status indicator support, along with fallback handling and customizable sizes and shapes.",
      "dependencies": [
        "framer-motion",
        "lucide-react"
      ],
      "files": {
        "main": {
          "path": "components/avatar/index.tsx",
          "type": "component"
        }
      }
    },
    "otpVerification": {
      "name": "otpVerification",
      "description": "A fully responsive OTP (One-Time Password) verification component that provides configurable input length, animations, themes, auto-focus behavior, and paste-to-autofill support.",
      "dependencies": [
        "framer-motion",
        "lucide-react",
        "class-variance-authority"
      ],
      "componentDependencies": [
        "button"
      ],
      "files": {
        "main": {
          "path": "templates/pages/otp-verification/index.tsx",
          "type":"template"
        }
      }
    },
    "resetPassword": {
      "name": "ResetPassword",
      "description": "A reset password page template with responsive design and form validation.",
      "dependencies": [
        "framer-motion",
        "lucide-react"
      ],
      "componentDependencies": [
        "button",
        "input",
        "card"
      ],
      "files": {
        "main": {
          "path": "templates/pages/reset-password/index.tsx",
          "type": "template"
        }
      }
    },
<<<<<<< HEAD
    "settingPage": {
      "name": "SettingsPage",
      "description": "A settings page template with responsive design and animation.",
      "dependencies": [
        "framer-motion",
        "i18n",
        "react-i18next"
      ],
      "componentDependencies": [
        "dropdown",
        "button",
        "radio",
        "typography",
        "switch",
        "dialog"
      ],
      "files": {
        "main": {
          "path": "templates/pages/setting-page/index.tsx",
          "type": "template"
        },
        "hook": {
          "path": "templates/pages/setting-page/i18n.tsx",
          "type": "hook"
=======
    "twoFactorAuthSetup": {
      "name": "TwoFactorAuthSetup",
      "description": "A two-factor authentication setup page with QR code, manual entry, backup codes, and verification step.",
      "dependencies": [
        "framer-motion",
        "lucide-react"
      ],
      "componentDependencies": [
        "button",
        "card"
      ],
      "files": {
        "main": {
          "path": "templates/pages/two-factor-auth-setup/index.tsx",
          "type": "template"
        }
      }
    },
    "profile":{
      "name": "Profile",
      "description": "A profile page template with responsive design and form validation.",
      "dependencies": [
        "framer-motion",
        "lucide-react", "class-variance-authority"
      ],
      "componentDependencies": [
        "button","avatar",
        "input",
        "typography"
      ],
      "files": {
        "main": {
          "path": "templates/pages/profile/index.tsx",
          "type": "template"
>>>>>>> 0f3576b8
        }
      }
    }
  } 
}<|MERGE_RESOLUTION|>--- conflicted
+++ resolved
@@ -746,7 +746,6 @@
         }
       }
     },
-<<<<<<< HEAD
     "settingPage": {
       "name": "SettingsPage",
       "description": "A settings page template with responsive design and animation.",
@@ -771,7 +770,9 @@
         "hook": {
           "path": "templates/pages/setting-page/i18n.tsx",
           "type": "hook"
-=======
+        }
+      }
+    },
     "twoFactorAuthSetup": {
       "name": "TwoFactorAuthSetup",
       "description": "A two-factor authentication setup page with QR code, manual entry, backup codes, and verification step.",
@@ -806,7 +807,6 @@
         "main": {
           "path": "templates/pages/profile/index.tsx",
           "type": "template"
->>>>>>> 0f3576b8
         }
       }
     }
