--- conflicted
+++ resolved
@@ -578,7 +578,6 @@
         }
       }
     },
-<<<<<<< HEAD
     "responsivegridlayout": {
       "name": "ResponsiveGridLayout",
       "description": "A responsive grid layout template for CLI dashboards, combining a header, footer, and auto-flowing cards that adapt across breakpoints.",
@@ -587,7 +586,10 @@
       "files": {
         "main": {
           "path": "templates/layouts/responsive-grid-layout/index.tsx",
-=======
+          "type": "template"
+        }
+      }
+    },
     "threeColumnSidebar": {
       "name": "ThreeColumnSidebar",
       "description": "A flexible layout component with header, sidebar that supports app dashboard with responsive design.",
@@ -692,7 +694,6 @@
       "files": {
         "main": {
           "path": "templates/pages/reset-password/index.tsx",
->>>>>>> 62856eb5
           "type": "template"
         }
       }
