--- conflicted
+++ resolved
@@ -98,17 +98,11 @@
       "name": "Responsive Grid",
       "description": "A flexible grid layout component with responsive columns, gaps, equal-height option, and animations (fade, stagger, scale).",
       "dependencies": [
-<<<<<<< HEAD
-        "framer-motion",
-        "react"
-=======
-        "framer-motion"
->>>>>>> 117b578d
+        "framer-motion"
       ],
       "files": {
         "main": {
           "path": "components/layouts/responsive-grid/index.tsx",
-<<<<<<< HEAD
           "type": "component"
         }
       }
@@ -121,8 +115,6 @@
       "files": {
         "main": {
           "path": "components/layouts/auto-grid/index.tsx",
-=======
->>>>>>> 117b578d
           "type": "component"
         }
       }
