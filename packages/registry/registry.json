--- conflicted
+++ resolved
@@ -434,23 +434,30 @@
         }
       }
     },
-<<<<<<< HEAD
     "breakpoint": {
       "name": "Breakpoint",
       "description": "A flexible container component for constraining content width with responsive padding and centering options.",
-      "dependencies": ["class-variance-authority"],
+      "dependencies": [
+        "class-variance-authority", 
+        "lucide-react"
+      ],
       "files": {
         "main": {
           "path": "components/layouts/container/index.tsx",
-=======
+          "type": "component"
+        }
+      }
+    },
     "stack": {
       "name": "Stack",
       "description": "A layout component for arranging elements in a stack with adjustable spacing and alignment.",
-      "dependencies": ["class-variance-authority"],
+      "dependencies": [
+        "class-variance-authority",
+        "lucide-react"
+      ],
       "files": {
         "main": {
           "path": "components/layouts/stack/index.tsx",
->>>>>>> 9eee949d
           "type": "component"
         }
       }
