{
  "components": {
    "slide": {
      "name": "Slide",
      "description": "A slide animation component with configurable direction",
      "dependencies": ["framer-motion"],
      "files": {
        "main": {
          "path": "components/slide/index.tsx",
          "type": "component"
        }
      }
    },
    "accordion": {
      "name": "Accordion",
      "description": "An animated accordion component",
      "dependencies": ["@radix-ui/react-accordion", "lucide-react", "framer-motion"],
      "files": {
        "main": {
          "path": "components/accordion/index.tsx",
          "type": "component"
        }
      }
    },
    "aspectratio": {
      "name": "AspectRatio",
      "description": "A responsive container that maintains a consistent aspect ratio for its content",
      "dependencies": [],
      "files": {
        "main": {
          "path": "components/layouts/aspect-ratio/index.tsx",
          "type": "component"
        }
      }
    },
    "box": {
      "name": "Box",
      "description": "A versatile container component",
      "dependencies": ["framer-motion"],
      "files": {
        "main": {
          "path": "components/box/index.tsx",
          "type": "component"
        }
      }
    },
    "button": {
      "name": "Button",
      "description": "An animated button component",
      "dependencies": ["@radix-ui/react-slot", "class-variance-authority", "framer-motion"],
      "files": {
        "main": {
          "path": "components/button/index.tsx",
          "type": "component"
        }
      }
    },
    "center": {
      "name": "Center",
      "description": "A layout utility component for centering content",
      "dependencies": ["clsx"],
      "files": {
        "main": {
          "path": "components/layouts/center/index.tsx",
          "type": "component"
        }
      }
    },
    "pin": {
      "name": "Pin",
      "description": "A layout utility component for Pin content",
      "dependencies": ["@radix-ui/react-slot", "clsx"],
      "files": {
        "main": {
          "path": "components/layouts/pin/index.tsx",
          "type": "component"
        }
      }
    },
    "responsive-grid": {
      "name": "Responsive Grid",
      "description": "A flexible grid layout component with responsive columns, gaps, equal-height option, and animations (fade, stagger, scale).",
      "dependencies": ["framer-motion"],
      "files": {
        "main": {
          "path": "components/layouts/responsive-grid/index.tsx",
          "type": "component"
        }
      }
    },
    "auto-grid": {
      "name": "AutoGrid",
      "description": "A self-calculating grid layout that automatically determines columns based on available space and minimum item width, with support for max columns, gap, and balanced heights.",
      "dependencies": [],
      "files": {
        "main": {
          "path": "components/layouts/auto-grid/index.tsx",
          "type": "component"
        }
      }
    },
    "masonry": {
      "name": "Masonry",
      "description": "A Pinterest-style layout component that arranges items of varying heights in multiple responsive columns, with support for balanced layout and entrance animations.",
      "dependencies": ["framer-motion"],
      "files": {
        "main": {
          "path": "components/layouts/masonry/index.tsx",
          "type": "component"
        }
      }
    },
    "app-shell": {
      "name": "AppShell",
      "description": "A high-level layout component that structures the entire application frame, providing responsive navigation (side, top, or drawer), brand placement, user profile integration, and optional footer support.",
      "dependencies": ["clsx"],
      "files": {
        "main": {
          "path": "components/layouts/app-shell/index.tsx",
          "type": "component"
        }
      }
    },
    "fieldGroup": {
      "name": "FieldGroup",
      "description": "A form utility component that groups related form fields together with an optional label, description, and error message, ensuring consistent spacing and accessibility.",
      "dependencies": ["clsx"],
      "files": {
        "main": {
          "path": "components/layouts/field-group/index.tsx",
          "type": "component"
        }
      }
    },
    "responsive": {
      "name": "Responsive",
      "description": "A layout component that renders completely different components or layouts depending on the current device breakpoint (mobile, tablet, desktop), enabling fully adaptive user interfaces.",
      "dependencies": [],
      "files": {
        "main": {
          "path": "components/layouts/responsive/index.tsx",
          "type": "component"
        }
      }
    },
    "slider": {
      "name": "Slider",
      "description": "An animated slider component",
      "dependencies": ["@radix-ui/react-slider", "framer-motion"],
      "files": {
        "main": {
          "path": "components/slider/index.tsx",
          "type": "component"
        }
      }
    },
    "switch": {
      "name": "Switch",
      "description": "An animated switch component",
      "dependencies": ["@radix-ui/react-switch", "framer-motion"],
      "files": {
        "main": {
          "path": "components/switch/index.tsx",
          "type": "component"
        }
      }
    },
    "dialogBox": {
      "name": "DialogBox",
      "description": "A dialog-box component with animation and different variants",
      "dependencies": ["framer-motion"],
      "files": {
        "main": {
          "path": "components/dialogbox/index.tsx",
          "type": "component"
        },
        "hook": {
          "path": "components/dialogbox/use-dialog.ts",
          "type": "hook"
        }
      }
    },
    "badge": {
      "name": "Badge",
      "description": "A badge component with animation and different variants",
      "dependencies": ["framer-motion"],
      "files": {
        "main": {
          "path": "components/badge/index.tsx",
          "type": "component"
        }
      }
    },
    "toast": {
      "name": "Toast",
      "description": "A toast notification component with animation and different variants",
      "dependencies": ["@radix-ui/react-icons", "framer-motion"],
      "files": {
        "main": {
          "path": "components/toast/index.tsx",
          "type": "component"
        },
        "types": {
          "path": "components/toast/types.ts",
          "type": "types"
        },
        "hook": {
          "path": "components/toast/use-toast.ts",
          "type": "hook"
        }
      }
    },
    "navbar": {
      "name": "Navbar",
      "description": "A responsive navigation bar with animation",
      "dependencies": ["lucide-react", "framer-motion", "class-variance-authority"],
      "files": {
        "main": {
          "path": "components/navbar/index.tsx",
          "type": "component"
        }
      }
    },
    "tabs": {
      "name": "Tabs",
      "description": "A tab component with animation and different variants",
      "dependencies": ["framer-motion", "lucide-react", "class-variance-authority"],
      "files": {
        "main": {
          "path": "components/tab/index.tsx",
          "type": "component"
        }
      }
    },
    "breadcrumbs": {
      "name": "Breadcrumbs",
      "description": "A breadcrumb navigation component with animation",
      "dependencies": ["framer-motion", "lucide-react", "class-variance-authority"],
      "files": {
        "main": {
          "path": "components/breadcrumbs/index.tsx",
          "type": "component"
        }
      }
    },
    "sidebar": {
      "name": "Sidebar",
      "description": "A collapsible sidebar component with animation",
      "dependencies": ["framer-motion", "lucide-react", "class-variance-authority"],
      "files": {
        "main": {
          "path": "components/sidebar/index.tsx",
          "type": "component"
        }
      }
    },
    "input": {
      "name": "Input",
      "description": "An animated input component with different variants",
      "dependencies": ["framer-motion", "lucide-react", "class-variance-authority"],
      "files": {
        "main": {
          "path": "components/input/index.tsx",
          "type": "component"
        }
      }
    },
    "textarea": {
      "name": "Textarea",
      "description": "An animated textarea component with different variants",
      "dependencies": ["framer-motion", "lucide-react", "class-variance-authority"],
      "files": {
        "main": {
          "path": "components/textarea/index.tsx",
          "type": "component"
        }
      }
    },
    "tooltip": {
      "name": "Tooltip",
      "description": "An animated tooltip component with different variants",
      "dependencies": [
        "@radix-ui/react-tooltip",
        "framer-motion",
        "lucide-react",
        "class-variance-authority"
      ],
      "files": {
        "main": {
          "path": "components/tooltip/index.tsx",
          "type": "component"
        }
      }
    },
    "dropdown": {
      "name": "Dropdown",
      "description": "An animated dropdown component with different variants",
      "dependencies": [
        "@radix-ui/react-dropdown-menu",
        "framer-motion",
        "lucide-react",
        "class-variance-authority"
      ],
      "files": {
        "main": {
          "path": "components/dropdown/index.tsx",
          "type": "component"
        }
      }
    },
    "spinner": {
      "name": "Spinner",
      "description": "An animated spinner component with different variants",
      "dependencies": ["framer-motion", "lucide-react"],
      "files": {
        "main": {
          "path": "components/spinner/index.tsx",
          "type": "component"
        }
      }
    },
    "spacer": {
      "name": "Spacer",
      "description": "A utility component that provides adjustable spacing between elements without adding extra visual content.",
      "dependencies": ["class-variance-authority"],
      "files": {
        "main": {
          "path": "components/layouts/spacer/index.tsx",
          "type": "component"
        }
      }
    },
    "form": {
      "name": "Form",
      "description": "A utility component that provides adjustable spacing between elements without adding extra visual content.",
      "dependencies": ["class-variance-authority"],
      "files": {
        "main": {
          "path": "components/layouts/form/index.tsx",
          "type": "component"
        }
      }
    },
    "steppers": {
      "name": "Steppers",
      "description": "An animated steppers component with different variants",
      "dependencies": ["framer-motion", "lucide-react", "class-variance-authority"],
      "files": {
        "main": {
          "path": "components/stepper/index.tsx",
          "type": "component"
        }
      }
    },
    "table": {
      "name": "Table",
      "description": "An animated table component with different variants",
      "dependencies": ["@radix-ui/themes", "@radix-ui/react-icons", "framer-motion"],
      "files": {
        "main": {
          "path": "components/table/index.tsx",
          "type": "component"
        }
      }
    },
    "pagination": {
      "name": "Pagination",
      "description": "An animated pagination component with different variants",
      "dependencies": ["@radix-ui/themes", "@radix-ui/react-icons", "react-responsive"],
      "files": {
        "main": {
          "path": "components/pagination/index.tsx",
          "type": "component"
        }
      }
    },
    "card": {
      "name": "Card",
      "description": "An animated card component with different variants",
      "dependencies": ["framer-motion", "lucide-react", "class-variance-authority"],
      "files": {
        "main": {
          "path": "components/card/index.tsx",
          "type": "component"
        }
      }
    },
    "checkbox": {
      "name":"Checkbox",
      "description":"An animated checkbox component with different variants and animation options",
      "dependencies":[
        "framer-motion",
        "lucide-react",
        "class-variance-authority"
      ],
      "files":{
        "main":{
          "path":"components/checkbox/index.tsx",
          "type":"component"
        }
      }
    },
    "radio": {
      "name":"Radio",
      "description":"An animated radio component with different variants and animation options",
      "dependencies":[
        "framer-motion",
        "class-variance-authority",
        "@radix-ui/react-radio-group"
      ],
      "files":{
        "main":{
          "path":"components/radio/index.tsx",
          "type":"component"
        }
      }
    },
    "typography": {
      "name":"Typography",
      "description":"A Typography component for consistent text styling with various variants, sizes, weights, and colors.",
      "dependencies":[
        "@radix-ui/react-slot",
        "class-variance-authority"
      ],
      "files":{
        "main":{
          "path":"components/typography/index.tsx",
          "type":"component"
        }
      }
    },
    "container": {
      "name": "Container",
      "description": "A flexible container component for constraining content width with responsive padding and centering options.",
      "dependencies": ["class-variance-authority"],
      "files": {
        "main": {
          "path": "components/layouts/container/index.tsx",
          "type": "component"
        }
      }
    },
    "section": {
      "name": "Section",
      "description": "A layout component for creating distinct vertical blocks with consistent vertical rhythm, spacing, and background styling.",
      "dependencies": ["class-variance-authority"],
      "files": {
        "main": {
          "path": "components/layouts/section/index.tsx",
          "type": "component"
        }
      }
    },
    "cluster": {
      "name": "Cluster",
      "description": "A layout component for creating distinct group related items with consistent spacing and alignment.",
      "dependencies": ["class-variance-authority"],
      "files": {
        "main": {
          "path": "components/layouts/cluster/index.tsx",
          "type": "component"
        }
      }
    },
    "breakpoint": {
      "name": "Breakpoint",
      "description": "A flexible container component for constraining content width with responsive padding and centering options.",
      "dependencies": ["class-variance-authority", "lucide-react"],
      "files": {
        "main": {
          "path": "components/layouts/breakpoint/index.tsx",
          "type": "component"
        }
      }
    },
    "stack": {
      "name": "Stack",
      "description": "A layout component for arranging elements in a stack with adjustable spacing and alignment.",
      "dependencies": ["class-variance-authority", "lucide-react"],
      "files": {
        "main": {
          "path": "components/layouts/stack/index.tsx",
          "type": "component"
        }
      }
    },
    "DebugBox": {
      "name": "DebugBox",
      "description": "A development utility that overlays grid, spacing, breakpoints, and dimensions for debugging layouts.",
      "dependencies": [],
      "files": {
        "main": {
          "path": "components/DebugBox/index.tsx",
          "type": "component"
        }
      }
    },
    "header-layout": {
      "name": "HeaderLayout",
      "description": "A flexible layout component with header, sidebar, and footer that supports responsive design and various configuration options.",
      "dependencies": ["framer-motion", "lucide-react", "class-variance-authority"],
      "files": {
        "main": {
          "path": "components/layouts/header-layout/index.tsx",
          "type": "component"
        }
      }
    },
    "drawer": {
      "name": "Drawer",
      "description": "A drawer component with animation and different variants",
      "dependencies": ["framer-motion", "lucide-react", "class-variance-authority"],
      "files": {
        "main": {
          "path": "components/drawer/index.tsx",
          "type": "component"
        }
      }
    },
    "lazyload": {
      "name": "Lazyload",
      "description": "A layout component for lazy loading...",
      "dependencies": [],
      "files": {
        "main": {
          "path": "components/layouts/lazyload/index.tsx",
          "type": "component"
        }
      }
    },
     "singlecolumnlayout": {
      "name": "SingleColumnLayout",
      "description": "A clean, responsive single-column layout with header, constrained content area, and footer. Supports multiple theme variants and animations.",
      "dependencies": ["framer-motion", "lucide-react", "class-variance-authority"],
      "componentDependencies": ["button"],
      "files": {
        "main": {
          "path": "templates/layouts/single-column-layout/index.tsx",
          "type": "template"
        }
      }
    },
    "sidebarleftlayout": {
      "name": "SidebarLeftLayout",
      "description": "A flexible layout component with header, sidebar, and footer that supports responsive design and various configuration options.",
      "dependencies": [
        "framer-motion",
        "lucide-react",
        "class-variance-authority"
      ],
      "componentDependencies": [
        "sidebar"
      ],
      "files": {
        "main": {
          "path": "templates/layouts/sidebar-left-layout/index.tsx",
          "type": "template"
        }
      }
    },
    "sidebarrightlayout": {
      "name": "SidebarRightLayout",
      "description": "A flexible layout component with header, right sidebar, and footer that supports responsive design and various configuration options.",
      "dependencies": [
        "framer-motion",
        "lucide-react",
        "class-variance-authority"
      ],
      "componentDependencies": [
        "sidebar"
      ],
      "files": {
        "main": {
          "path": "templates/layouts/sidebar-right-layout/index.tsx",
          "type": "template"
        }
      }
    },
    "fullheightsidebarlayout": {
      "name": "FullHeightSidebarLayout",
      "description": "A flexible layout component with header, sidebar that supports app dashboard with responsive design.",
      "dependencies": [
        "framer-motion",
        "lucide-react",
        "class-variance-authority"
      ],
      "componentDependencies": [
        "sidebar"
      ],
      "files": {
        "main": {
          "path": "templates/layouts/full-height-sidebar-layout/index.tsx",
          "type": "template"
        }
      }
    },
    "responsivegridlayout": {
      "name": "ResponsiveGridLayout",
      "description": "A responsive grid layout template for CLI dashboards, combining a header, footer, and auto-flowing cards that adapt across breakpoints.",
      "dependencies": [],
      "componentDependencies": [],
      "files": {
        "main": {
          "path": "templates/layouts/responsive-grid-layout/index.tsx",
          "type": "template"
        }
      }
    },
    "threeColumnSidebar": {
      "name": "ThreeColumnSidebar",
      "description": "A flexible layout component with header, sidebar that supports app dashboard with responsive design.",
      "dependencies": [
        "framer-motion",
        "lucide-react",
        "class-variance-authority"
      ],
      "files": {
        "main": {
          "path": "components/threeColumnSidebar/index.tsx",
          "type": "template"
        }
      }
    },
    "threecolumnsidebarlayout": {
      "name": "ThreeColumnSidebarLayout",
      "description": "A flexible layout component with header, sidebar that supports app dashboard with responsive design.",
      "dependencies": [
        "framer-motion",
        "lucide-react",
        "class-variance-authority"
      ],
      "componentDependencies": [
        "threeColumnSidebar"
      ],
      "files": {
        "main": {
          "path": "templates/layouts/three-column-sidebar-layout/index.tsx",
          "type": "template"
        }
      }
    },
    "forgotPassword": {
      "name": "forgotPassword",
      "description": "A fully responsive and customizable Forgot Password component with an input field and submit button, built to support secure in-app password reset processes.",
      "dependencies": [
        "framer-motion",
        "lucide-react",
        "class-variance-authority"
      ],
      "componentDependencies": [
        "input",
        "button"
      ],
      "files": {
        "main": {
          "path": "templates/pages/forgot-password/index.tsx",
          "type": "template"
        }
      }
    },
    "signin": {
      "name": "SignIn",
      "description": "A sign-in page template with responsive design and form validation.",
      "dependencies": [
        "framer-motion",
        "lucide-react",
        "class-variance-authority"
      ],
      "componentDependencies": [
        "button","input"
      ],
      "files": {
        "main": {
          "path": "templates/pages/sign-in/index.tsx",
          "type": "template"
        }
      }
    },
    "signup": {
      "name": "SignUp",
      "description": "A sign-up page template with responsive design and form validation.",
      "dependencies": [
        "framer-motion",
        "lucide-react",
        "class-variance-authority",
        "react-icons"
      ],
      "componentDependencies": [
        "button","input"
      ],
      "files": {
        "main": {
          "path": "templates/pages/sign-up/index.tsx",
          "type": "template"
        }
      }
    },
    "avatar": {
      "name": "Avatar",
      "description": "An avatar component with image, icon, letters, and status indicator support, along with fallback handling and customizable sizes and shapes.",
      "dependencies": [
        "framer-motion",
        "lucide-react"
      ],
      "files": {
        "main": {
          "path": "components/avatar/index.tsx",
          "type": "component"
        }
      }
    },
    "otpVerification": {
      "name": "otpVerification",
      "description": "A fully responsive OTP (One-Time Password) verification component that provides configurable input length, animations, themes, auto-focus behavior, and paste-to-autofill support.",
      "dependencies": [
        "framer-motion",
        "lucide-react",
        "class-variance-authority"
      ],
      "componentDependencies": [
        "button"
      ],
      "files": {
        "main": {
          "path": "templates/pages/otp-verification/index.tsx",
          "type":"template"
        }
      }
    },
    "resetPassword": {
      "name": "ResetPassword",
      "description": "A reset password page template with responsive design and form validation.",
      "dependencies": [
        "framer-motion",
        "lucide-react"
      ],
      "componentDependencies": [
        "button",
        "input",
        "card"
      ],
      "files": {
        "main": {
          "path": "templates/pages/reset-password/index.tsx",
          "type": "template"
        }
      }
    },
    "settingPage": {
      "name": "SettingsPage",
      "description": "A settings page template with responsive design and animation.",
      "dependencies": [
        "framer-motion",
        "i18n",
        "react-i18next"
      ],
      "componentDependencies": [
        "dropdown",
        "button",
        "radio",
        "typography",
        "switch",
        "dialogBox"
      ],
      "files": {
        "main": {
          "path": "templates/pages/setting-page/index.tsx",
          "type": "template"
        },
        "hook": {
          "path": "templates/pages/setting-page/i18n.tsx",
          "type": "hook"
        }
      }
    },
    "twoFactorAuthSetup": {
      "name": "TwoFactorAuthSetup",
      "description": "A two-factor authentication setup page with QR code, manual entry, backup codes, and verification step.",
      "dependencies": [
        "framer-motion",
        "lucide-react"
      ],
      "componentDependencies": [
        "button",
        "card"
      ],
      "files": {
        "main": {
          "path": "templates/pages/two-factor-auth-setup/index.tsx",
          "type": "template"
        }
      }
    },
    "profile":{
      "name": "Profile",
      "description": "A profile page template with responsive design and form validation.",
      "dependencies": [
        "framer-motion",
        "lucide-react", "class-variance-authority"
      ],
      "componentDependencies": [
        "button","avatar",
        "input",
        "typography"
      ],
      "files": {
        "main": {
          "path": "templates/pages/profile/index.tsx",
          "type": "template"
        }
      }
    },
<<<<<<< HEAD
    "pricingGrid":{
      "name": "PricingGrid",
      "description": "A pricing grid template with responsive design.",
=======
    "securityPage": {
      "name": "SecurityPage",
      "description": "A comprehensive account security page with password change, active sessions, logout-all, two-factor authentication toggle with recovery codes, and login activity, available in both grid and collapsible list layouts.",
>>>>>>> a8c9bfd2
      "dependencies": [
        "framer-motion",
        "lucide-react",
        "class-variance-authority"
      ],
      "componentDependencies": [
        "button",
<<<<<<< HEAD
        "switch",
        "card"
      ],
      "files": {
        "main": {
          "path": "templates/sections/pricing-grid/index.tsx",
=======
        "input",
        "switch",
        "table",
        "accordion",
        "card",
        "pagination"
      ],
      "files": {
        "main": {
          "path": "templates/pages/security/index.tsx",
          "type": "template"
        }
      }
    },
    "api-keys":{
      "name": "api-keys",
      "description": "A page for managing API keys with responsive design and form validation.",
      "dependencies": [
        "framer-motion",
        "lucide-react", "class-variance-authority"
      ],
      "componentDependencies": [
        "button",
        "input",
        "typography", "checkbox"
      ],
      "files": {
        "main": {
          "path": "templates/pages/api-keys/index.tsx",
>>>>>>> a8c9bfd2
          "type": "template"
        }
      }
    }
  } 
}<|MERGE_RESOLUTION|>--- conflicted
+++ resolved
@@ -810,30 +810,35 @@
         }
       }
     },
-<<<<<<< HEAD
     "pricingGrid":{
       "name": "PricingGrid",
       "description": "A pricing grid template with responsive design.",
-=======
+      "dependencies": [
+        "framer-motion",
+        "lucide-react",
+        "class-variance-authority"
+      ],
+      "componentDependencies": [
+        "button",
+        "switch",
+        "card"
+      ],
+      "files": {
+        "main": {
+          "path": "templates/sections/pricing-grid/index.tsx",
+          "type" : "template"
+        }
+      }
+    },
     "securityPage": {
       "name": "SecurityPage",
       "description": "A comprehensive account security page with password change, active sessions, logout-all, two-factor authentication toggle with recovery codes, and login activity, available in both grid and collapsible list layouts.",
->>>>>>> a8c9bfd2
-      "dependencies": [
-        "framer-motion",
-        "lucide-react",
-        "class-variance-authority"
-      ],
-      "componentDependencies": [
-        "button",
-<<<<<<< HEAD
-        "switch",
-        "card"
-      ],
-      "files": {
-        "main": {
-          "path": "templates/sections/pricing-grid/index.tsx",
-=======
+      "dependencies": [
+        "framer-motion",
+        "lucide-react",
+        "class-variance-authority"
+      ],
+      "componentDependencies": [
         "input",
         "switch",
         "table",
@@ -863,7 +868,6 @@
       "files": {
         "main": {
           "path": "templates/pages/api-keys/index.tsx",
->>>>>>> a8c9bfd2
           "type": "template"
         }
       }
