--- conflicted
+++ resolved
@@ -1,10 +1,6 @@
 {
   "name": "@mindfiredigital/ignix-ui",
-<<<<<<< HEAD
   "version": "1.0.0",
-=======
-  "version": "1.0.2",
->>>>>>> d1bf164f
   "private": false,
   "description": "CLI tool for Ignix UI component library",
   "type": "commonjs",
