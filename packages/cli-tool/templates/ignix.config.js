--- conflicted
+++ resolved
@@ -20,9 +20,5 @@
   themesDir: 'src/themes',
 
   // Template directory for Layouts
-<<<<<<< HEAD
   templateLayoutDir: 'src/components/templates',
-=======
-  templatesDir: 'src/templates/layouts',
->>>>>>> b033c31f
 };