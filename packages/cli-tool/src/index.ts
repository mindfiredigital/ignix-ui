import { Command } from 'commander';
import chalk from 'chalk';
import prompts from 'prompts';
import { addCommand } from './commands/add';
import { initCommand } from './commands/init';
import { listCommand } from './commands/list';
import { themesCommand } from './commands/theme';
<<<<<<< HEAD
import { templateCommand } from './commands/template';
=======
import { startersCommandMonorepo, startersCommandNextjsApp } from './commands/starters';
>>>>>>> b033c31f
import { logger } from './utils/logger';
import { RegistryService } from './services/RegistryService';
import { templateCommand } from './commands/template';

const program = new Command();

program.version(chalk.red('1.0.0'));
// Register Commands
program.addCommand(initCommand);
program.addCommand(addCommand);
program.addCommand(listCommand);
program.addCommand(themesCommand);
<<<<<<< HEAD
program.addCommand(templateCommand);
=======
program.addCommand(startersCommandMonorepo);
program.addCommand(startersCommandNextjsApp);
>>>>>>> b033c31f
// Display welcome message
function showWelcome(): void {
  console.log(`
${chalk.hex('#FF0000').bold('  ██╗ ██████╗ ███╗   ██╗██╗███ ███╗    ██╗   ██╗██╗')}
${chalk.hex('#FF2A2A').bold('  ██║██╔════╝ ████╗  ██║██║╚██ ██╝║    ██║   ██║██║')}
${chalk.hex('#FF5555').bold('  ██║██║  ███╗██╔██╗ ██║██║ ╔███╗ ║    ██║   ██║██║')}
${chalk.hex('#FF8080').bold('  ██║██║   ██║██║╚██╗██║██║╔██ ██╗║    ██║   ██║██║')}
${chalk.hex('#FFAAAA').bold('  ██║╚██████╔╝██║ ╚████║██║███ ███║    ████████║██║')}
${chalk.hex('#FFD5D5').bold('  ╚═╝ ╚═════╝ ╚═╝  ╚═══╝╚═╝╚══════╝    ╚═══════╝╚═╝')}
  \n${chalk.hex('#FF5555')(
    'A ultimate CLI tool to create modern, production-ready React UI system designed to help you ship beautiful, animated, and accessible interfaces with incredible speed.'
  )} 🔥✨
`);
}

// Interactive CLI Mode
async function startInteractiveCLI(): Promise<void> {
  showWelcome();

  // eslint-disable-next-line no-constant-condition
  while (true) {
    try {
      const response = await prompts({
        type: 'select',
        name: 'action',
        message: chalk.hex('#FF5555')('What would you like to do?'),
        choices: [
          { title: chalk.hex('#FF7A3D')('🚀 Initialize Ignix UI'), value: 'init' },
          { title: chalk.hex('#FF8C00')('➕ Add components'), value: 'add' },
          { title: chalk.hex('#FF6B35')('📋 List components'), value: 'list' },
          { title: chalk.hex('#FF7F50')('🎨 Manage themes'), value: 'themes' },
<<<<<<< HEAD
          { title: chalk.hex('#FF7F50')('📦 Manage templates'), value: 'templates' },
=======
          { title: chalk.hex('#33A06F')('📦 Starters Template'), value: 'starters' },
          { title: chalk.hex('#FF6B35')('📦 Template'), value: 'templates' },
>>>>>>> b033c31f
          { title: chalk.red('❌ Exit'), value: 'exit' },
        ],
        initial: 0,
      });

      if (!response.action || response.action === 'exit') {
        console.log(chalk.yellow('\n👋 Exiting Ignix CLI. Goodbye!\n'));
        process.exit(0);
      }

      // Execute the selected command
      console.log(''); // Add spacing

      switch (response.action) {
        case 'init': {
          await initCommand.parseAsync(['node', 'ignix']);
          break;
        }
        case 'add': {
          // Show interactive component selection
          const registryService = new RegistryService();
          const availableComponents = await registryService.getAvailableComponents();

          if (availableComponents.length === 0) {
            logger.warn('No components available in the registry.');
            break;
          }

          const response = await prompts({
            type: 'select',
            name: 'components',
            message: 'Select components to add:',
            choices: availableComponents.map((c: any) => ({
              title: c.name,
              value: c.name,
              description: c.description || ' ',
            })),
            instructions: false,
            hint: '- Space to select. Return to submit',
          });

          const identifiers = response.components ? [response.components] : [];

          if (identifiers && identifiers.length > 0) {
            await addCommand.parseAsync(['node', 'ignix', 'component', ...identifiers]);
          } else {
            logger.info('No components selected.');
          }
          break;
        }
        case 'list': {
          await listCommand.parseAsync(['node', 'ignix', 'component']);
          break;
        }
        case 'themes': {
          await themesCommand.parseAsync(['node', 'ignix']);
          break;
        }
<<<<<<< HEAD
        case 'templates': {
          await templateCommand.parseAsync(['node', 'ignix']);
=======
        case 'starters': {
          const resp = await prompts({
            type: 'select',
            name: 'starter',
            message: 'Select a starter to scaffold:',
            choices: [
              { title: 'Next.js App (App Router + TypeScript + Tailwind)', value: 'nextjs-app' },
              { title: 'Monorepo (Turborepo + pnpm)', value: 'monorepo' },
            ],
            initial: 0,
          });
          if (resp.starter === 'monorepo') {
            await startersCommandMonorepo.parseAsync(['node', 'ignix', 'starters', 'monorepo']);
          } else if (resp.starter === 'nextjs-app') {
            await startersCommandNextjsApp.parseAsync(['node', 'ignix', 'starters', 'nextjs-app']);
          }
          break;
        }
        case 'templates': {
          await templateCommand.parseAsync(['node', 'ignix', 'component']);
>>>>>>> b033c31f
          break;
        }
      }
      console.log('');
    } catch (error) {
      if (error instanceof Error) {
        console.error(chalk.red(`\n❌ Error: ${error.message}\n`));
      }
      // Continue the loop even if there's an error
    }
  }
}

// Check if running in interactive mode or with arguments
if (process.argv.length <= 2) {
  // No arguments provided - start interactive mode
  startInteractiveCLI().catch((error) => {
    console.error(chalk.red('Fatal error:'), error);
    process.exit(1);
  });
} else {
  // Arguments provided - run as normal CLI
  showWelcome();
  program.parse();
}<|MERGE_RESOLUTION|>--- conflicted
+++ resolved
@@ -5,11 +5,7 @@
 import { initCommand } from './commands/init';
 import { listCommand } from './commands/list';
 import { themesCommand } from './commands/theme';
-<<<<<<< HEAD
 import { templateCommand } from './commands/template';
-=======
-import { startersCommandMonorepo, startersCommandNextjsApp } from './commands/starters';
->>>>>>> b033c31f
 import { logger } from './utils/logger';
 import { RegistryService } from './services/RegistryService';
 import { templateCommand } from './commands/template';
@@ -22,12 +18,7 @@
 program.addCommand(addCommand);
 program.addCommand(listCommand);
 program.addCommand(themesCommand);
-<<<<<<< HEAD
 program.addCommand(templateCommand);
-=======
-program.addCommand(startersCommandMonorepo);
-program.addCommand(startersCommandNextjsApp);
->>>>>>> b033c31f
 // Display welcome message
 function showWelcome(): void {
   console.log(`
@@ -59,12 +50,7 @@
           { title: chalk.hex('#FF8C00')('➕ Add components'), value: 'add' },
           { title: chalk.hex('#FF6B35')('📋 List components'), value: 'list' },
           { title: chalk.hex('#FF7F50')('🎨 Manage themes'), value: 'themes' },
-<<<<<<< HEAD
           { title: chalk.hex('#FF7F50')('📦 Manage templates'), value: 'templates' },
-=======
-          { title: chalk.hex('#33A06F')('📦 Starters Template'), value: 'starters' },
-          { title: chalk.hex('#FF6B35')('📦 Template'), value: 'templates' },
->>>>>>> b033c31f
           { title: chalk.red('❌ Exit'), value: 'exit' },
         ],
         initial: 0,
@@ -123,31 +109,8 @@
           await themesCommand.parseAsync(['node', 'ignix']);
           break;
         }
-<<<<<<< HEAD
         case 'templates': {
           await templateCommand.parseAsync(['node', 'ignix']);
-=======
-        case 'starters': {
-          const resp = await prompts({
-            type: 'select',
-            name: 'starter',
-            message: 'Select a starter to scaffold:',
-            choices: [
-              { title: 'Next.js App (App Router + TypeScript + Tailwind)', value: 'nextjs-app' },
-              { title: 'Monorepo (Turborepo + pnpm)', value: 'monorepo' },
-            ],
-            initial: 0,
-          });
-          if (resp.starter === 'monorepo') {
-            await startersCommandMonorepo.parseAsync(['node', 'ignix', 'starters', 'monorepo']);
-          } else if (resp.starter === 'nextjs-app') {
-            await startersCommandNextjsApp.parseAsync(['node', 'ignix', 'starters', 'nextjs-app']);
-          }
-          break;
-        }
-        case 'templates': {
-          await templateCommand.parseAsync(['node', 'ignix', 'component']);
->>>>>>> b033c31f
           break;
         }
       }
