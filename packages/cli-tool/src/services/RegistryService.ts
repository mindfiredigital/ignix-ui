--- conflicted
+++ resolved
@@ -52,24 +52,16 @@
     }
   }
 
-<<<<<<< HEAD
   //------------------------------------------------------------
   // Fetch Template Registry
   //------------------------------------------------------------
   private async fetchAvailableTemplate(): Promise<TemplateRegistry> {
     if (this.templateRegistry) return this.templateRegistry;
-=======
-  private async fetchAvailableTemplate(): Promise<Registry> {
-    if (this.registry) {
-      return this.registry;
-    }
->>>>>>> b033c31f
 
     const config = await loadConfig();
     const spinner = ora('Fetching Template Layout...').start();
 
     try {
-<<<<<<< HEAD
       const response = await axios.get<TemplateRegistry>(config.templateLayoutUrl);
       spinner.succeed('Template layout fetched.');
       this.templateRegistry = response.data;
@@ -77,20 +69,10 @@
     } catch (error) {
       spinner.fail('Failed to fetch template layout.');
       logger.error('Could not connect to the template registry. Please check your connection.');
-=======
-      const response = await axios.get<Registry>(config.templateUrl);
-      spinner.succeed('Registry fetched.');
-      this.registry = response.data;
-      return this.registry;
-    } catch (error) {
-      spinner.fail('Failed to fetch registry.');
-      logger.error('Could not connect to the component registry. Please check your connection.');
->>>>>>> b033c31f
       process.exit(1);
     }
   }
 
-<<<<<<< HEAD
   //------------------------------------------------------------
   // GET template config by name
   //------------------------------------------------------------
@@ -110,8 +92,6 @@
   //------------------------------------------------------------
   // GET component config
   //------------------------------------------------------------
-=======
->>>>>>> b033c31f
   public async getComponentConfig(name: string): Promise<ComponentConfig | undefined> {
     const registry = await this.fetchRegistry();
     return registry.components[name];
