# Spinner

## **Overview**

The `Spinner` component is a customizable loading indicator built with Tailwind CSS and Framer Motion. It supports multiple animation variants such as a classic spinner, animated bars, and bouncing dots.

---

## **Props**

| Prop        | Type                                   | Default            | Description                                           |
|-------------|----------------------------------------|--------------------|-------------------------------------------------------|
| `size`      | `number`                               | `40`               | Size of the spinner in pixels (width and height).     |
| `color`     | `string`                               | `'border-gray-500'`| Border or background color depending on the variant.  |
| `thickness` | `number`                               | `4`                | Thickness of the border or dot size depending on the variant. |
| `variant`   | `'default' | 'bars' | 'dots-bounce'`   | `'default'`        | Type of loading animation.                            |
| `className` | `string`                               | `""`               | Additional class names for styling.                  |

---

## **Variants**

### **1. `default`**

A spinning circular loader using border animation.

- The top border is transparent to create a visual spinning effect.
- Controlled via `size`, `thickness`, and `color`.

### **2. `bars`**

A circular spinner made of 8 bars that fade in and out in sequence.

- Bars are rotated around the center.
- Opacity animation gives a spinning illusion.
- Uses `Framer Motion` for animations.

### **3. `dots-bounce`**

A sequential bouncing animation of four dots.

- Each dot scales and fades in a staggered sequence.
- Good for typing or waiting indicators.
- `thickness` defines the dot size.

---

## **Usage**
<<<<<<< HEAD
```tsx
<Spinner variant="bars" size={50} color="bg-green-500" />  
<Spinner variant="dots-bounce" thickness={8} color="#10b981" />  
<Spinner size={60} thickness={6} color="border-blue-500" />
```
=======

Here is an example of how to use the `Spinner` component:

```tsx
<Spinner />

<Spinner color="border-blue-500" />
<Spinner size={60} thickness={6} />
<Spinner variant="dots-bounce" thickness={10} color="red" />



>>>>>>> f3bae6c9
---
## **Notes**

* `color` acts differently depending on the variant:

    * `default`: used as a Tailwind border color class (e.g., `border-red-500`).

    * `bars`: also Tailwind class (e.g., `bg-gray-400`).

    * `dots-bounce`: treated as a raw color string (e.g., `#10b981`).

---

## **Dependencies**

* `Framer Motion`

* `Tailwind CSS`

* Utility function `cn()` for conditional class merging.


<|MERGE_RESOLUTION|>--- conflicted
+++ resolved
@@ -46,26 +46,11 @@
 ---
 
 ## **Usage**
-<<<<<<< HEAD
 ```tsx
 <Spinner variant="bars" size={50} color="bg-green-500" />  
 <Spinner variant="dots-bounce" thickness={8} color="#10b981" />  
 <Spinner size={60} thickness={6} color="border-blue-500" />
 ```
-=======
-
-Here is an example of how to use the `Spinner` component:
-
-```tsx
-<Spinner />
-
-<Spinner color="border-blue-500" />
-<Spinner size={60} thickness={6} />
-<Spinner variant="dots-bounce" thickness={10} color="red" />
-
-
-
->>>>>>> f3bae6c9
 ---
 ## **Notes**
 
