---
sidebar_position: 1
---
# Introduction

<<<<<<< HEAD
Welcome to Ignix UI - a beautiful, modern UI component library with built-in animations.

## What is Ignix UI?

Ignix UI is a collection of beautifully designed, animated UI components for React applications. Built with TypeScript and powered by Framer Motion, it provides a set of ready-to-use components that bring life to your web applications through smooth, customizable animations.
=======
Ignix UI is a lightweight React component library with smooth animations built-in.

## What is Ignix UI?

A collection of reusable React components that combine clean design with subtle animations. Built with TypeScript and Framer Motion, it helps you create engaging interfaces quickly.
>>>>>>> 212cd6b1

## Key Features

- **Clean Design**: Simple, modern components ready to use
- **Smooth Animations**: Built with Framer Motion for fluid interactions
- **Customizable**: Easy to style and adapt to your needs
- **TypeScript Ready**: Full type safety included
- **Accessible**: Built following accessibility best practices

<<<<<<< HEAD
## Why Ignix UI?

In modern web development, creating engaging user interfaces isn't just about static components - it's about bringing them to life through thoughtful animations and interactions. Ignix UI combines beautiful design with smooth animations to help you create delightful user experiences without the complexity.
=======
## Why Choose Ignix UI?

Modern web interfaces need more than just static components. Ignix UI provides the right balance of design and motion to create engaging experiences without unnecessary complexity.
>>>>>>> 212cd6b1

## Get Started

Ready to begin? Check out the [Installation](/docs/installation) guide to get started.<|MERGE_RESOLUTION|>--- conflicted
+++ resolved
@@ -3,19 +3,11 @@
 ---
 # Introduction
 
-<<<<<<< HEAD
-Welcome to Ignix UI - a beautiful, modern UI component library with built-in animations.
-
-## What is Ignix UI?
-
-Ignix UI is a collection of beautifully designed, animated UI components for React applications. Built with TypeScript and powered by Framer Motion, it provides a set of ready-to-use components that bring life to your web applications through smooth, customizable animations.
-=======
 Ignix UI is a lightweight React component library with smooth animations built-in.
 
 ## What is Ignix UI?
 
 A collection of reusable React components that combine clean design with subtle animations. Built with TypeScript and Framer Motion, it helps you create engaging interfaces quickly.
->>>>>>> 212cd6b1
 
 ## Key Features
 
@@ -25,15 +17,9 @@
 - **TypeScript Ready**: Full type safety included
 - **Accessible**: Built following accessibility best practices
 
-<<<<<<< HEAD
-## Why Ignix UI?
-
-In modern web development, creating engaging user interfaces isn't just about static components - it's about bringing them to life through thoughtful animations and interactions. Ignix UI combines beautiful design with smooth animations to help you create delightful user experiences without the complexity.
-=======
 ## Why Choose Ignix UI?
 
 Modern web interfaces need more than just static components. Ignix UI provides the right balance of design and motion to create engaging experiences without unnecessary complexity.
->>>>>>> 212cd6b1
 
 ## Get Started
 
