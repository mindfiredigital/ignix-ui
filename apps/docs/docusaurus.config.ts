import {themes as prismThemes} from 'prism-react-renderer';
import type {Config} from '@docusaurus/types';
import type * as Preset from '@docusaurus/preset-classic';

const config: Config = {
  title: 'Ignix UI',
  tagline: 'Beautiful, animated UI components for modern web applications',
  favicon: 'img/logo.png',
  url: 'https://ignix-ui.com',
  baseUrl: '/ignix-ui/',
  organizationName: 'mindfiredigital',
  projectName: 'ignix-ui',
  onBrokenLinks: 'throw',
  onBrokenMarkdownLinks: 'warn',
  i18n: {
    defaultLocale: 'en',
    locales: ['en'],
  },

  presets: [
    [
      '@docusaurus/preset-classic',
      {
        docs: {
          sidebarPath: './sidebars.ts',
          // editUrl: 'https://mindfiredigital.github.io/ignix-ui/',
<<<<<<< HEAD
=======
          editUrl: undefined,
>>>>>>> 3fe387d9
          sidebarCollapsed: false,
        },
        blog: false,
        theme: {
          customCss: './src/css/custom.css',
        },
      } satisfies Preset.Options,
    ],
  ],

  themeConfig: {
    colorMode: {
      defaultMode: 'dark',
      disableSwitch: false,
      respectPrefersColorScheme: false,
    },
    image: 'img/social-card.jpg',
    navbar: {
      title: 'Ignix UI',
      logo: {
        alt: 'Ignix UI Logo',
        src: 'img/logo.png',
      },
      items: [
        {
          type: 'docSidebar',
          sidebarId: 'tutorialSidebar',
          position: 'left',
          label: 'Documentation',
        },
        {
          type: 'docsVersionDropdown',
          position: 'right',
          versions: {
            '1.0.0': {label: 'Version 1.0'},
          },
        },
        {
          href: 'https://github.com/mindfiredigital/ignix-ui',
          className: 'header--github-link',
          "aria-label": 'GitHub repository',
          position: 'right',
        },
      ],
    },
    prism: {
      theme: prismThemes.github,
      darkTheme: prismThemes.dracula,
      magicComments: [
        {
          className: 'theme-code-block-highlighted-line',
          line: 'highlight-next-line',
          block: {start: 'highlight-start', end: 'highlight-end'},
        },
        {
          className: 'code-block-error-line',
          line: 'error-next-line',
        },
      ],
    },
  } satisfies Preset.ThemeConfig,
};

export default config; <|MERGE_RESOLUTION|>--- conflicted
+++ resolved
@@ -23,11 +23,6 @@
       {
         docs: {
           sidebarPath: './sidebars.ts',
-          // editUrl: 'https://mindfiredigital.github.io/ignix-ui/',
-<<<<<<< HEAD
-=======
-          editUrl: undefined,
->>>>>>> 3fe387d9
           sidebarCollapsed: false,
         },
         blog: false,
