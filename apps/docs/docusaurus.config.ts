import {themes as prismThemes} from 'prism-react-renderer';
import type {Config} from '@docusaurus/types';
import type * as Preset from '@docusaurus/preset-classic';

const config: Config = {
  title: 'Ignix UI',
  tagline: 'Beautiful, animated UI components for modern web applications',
  favicon: 'img/logo.png',
  url: 'https://ignix-ui.com',
  baseUrl: '/ignix-ui/',
  organizationName: 'mindfiredigital',
  projectName: 'ignix-ui',
  onBrokenLinks: 'throw',
  onBrokenMarkdownLinks: 'warn',
  i18n: {
    defaultLocale: 'en',
    locales: ['en'],
  },

  presets: [
    [
      '@docusaurus/preset-classic',
      {
        docs: {
          sidebarPath: './sidebars.ts',
<<<<<<< HEAD
          // TODO: UNCOMMENT IF YOU NEED TO SHOW THE "EDIT THIS PAGE" AT BOTTOMA
          // editUrl: 'https://mindfiredigital.github.io/ignix-ui/',
          editUrl:    undefined,
=======
          editUrl: undefined,
>>>>>>> 25ed43fd
          sidebarCollapsed: false,
        },
        blog: false,
        theme: {
          customCss: './src/css/custom.css',
        },
      } satisfies Preset.Options,
    ],
  ],

  themeConfig: {
    metadata: [
      {
        name: 'description',
        content: 'Beautiful, animated UI components for modern web applications',
      },
      {
        name: 'keywords',
        content: 'Ignix UI, UI components, React components, Tailwind CSS, Tailwind Native, Animated components, Ignix UI components, Ignix UI React components, Ignix UI Tailwind CSS, Ignix UI Tailwind Native, Ignix UI Animated components',
      },{
        name: 'twitter:card',
        content: 'summary_large_image',
      },{
        name: 'twitter:site',
        content: '@mindfiredigital',
      },{
        name: 'twitter:title',
        content: 'Ignix UI',
      },{
        name: 'twitter:description',
        content: 'Beautiful, animated UI components for modern web applications',
      }
    ],
    colorMode: {
      defaultMode: 'dark',
      disableSwitch: false,
      respectPrefersColorScheme: false,
    },
    image: 'img/social-card.png',
    navbar: {
      title: 'Ignix UI',
      logo: {
        alt: 'Ignix UI Logo',
        src: 'img/logo.png',
      },
      items: [
        {
          type: 'docSidebar',
          sidebarId: 'tutorialSidebar',
          position: 'left',
          label: 'Documentation',
        },
        {
          type: 'docsVersionDropdown',
          position: 'right',
          versions: {
            '1.0.0': {label: 'Version 1.0'},
          },
        },
        {
          href: 'https://github.com/mindfiredigital/ignix-ui',
          className: 'header--github-link',
          "aria-label": 'GitHub repository',
          position: 'right',
        },
      ],
    },
    prism: {
      theme: prismThemes.github,
      darkTheme: prismThemes.dracula,
      magicComments: [
        {
          className: 'theme-code-block-highlighted-line',
          line: 'highlight-next-line',
          block: {start: 'highlight-start', end: 'highlight-end'},
        },
        {
          className: 'code-block-error-line',
          line: 'error-next-line',
        },
      ],
    },
  } satisfies Preset.ThemeConfig,
};

export default config; <|MERGE_RESOLUTION|>--- conflicted
+++ resolved
@@ -23,13 +23,7 @@
       {
         docs: {
           sidebarPath: './sidebars.ts',
-<<<<<<< HEAD
-          // TODO: UNCOMMENT IF YOU NEED TO SHOW THE "EDIT THIS PAGE" AT BOTTOMA
-          // editUrl: 'https://mindfiredigital.github.io/ignix-ui/',
-          editUrl:    undefined,
-=======
           editUrl: undefined,
->>>>>>> 25ed43fd
           sidebarCollapsed: false,
         },
         blog: false,
