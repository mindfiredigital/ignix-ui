--- conflicted
+++ resolved
@@ -123,11 +123,8 @@
                 "items": [
                   "templates/pages/authentication/forgot-password-page",
                   "templates/pages/sign-in",
-<<<<<<< HEAD
-                  "templates/pages/authentication/reset-password-page"
-=======
+                  "templates/pages/authentication/reset-password-page",
                   "templates/pages/authentication/sign-up"
->>>>>>> 3846565d
                 ]
           }]
         }
