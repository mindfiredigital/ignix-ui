{
  "tutorialSidebar": [
    {
      "type": "category",
      "label": "Getting Started",
      "items": ["introduction", "installation"]
    },
    {
      "type": "category",
      "label": "Theming",
      "link": {
        "type": "doc",
        "id": "theming/quick-start"
      },
      "items": [
        {
          "type": "doc",
          "id": "theming/quick-start",
          "label": "Quick Start"
        },
        {
          "type": "doc",
          "id": "theming/core-concepts",
          "label": "Core Concepts"
        },
        {
          "type": "category",
          "label": "API Reference",
          "items": ["theming/api-reference/components", "theming/api-reference/hooks"]
        },
        {
          "type": "doc",
          "id": "theming/theme-wizard",
          "label": "Theme Wizard"
        }
      ]
    },
    {
      "type": "category",
      "label": "Layouts",
      "items": [
        "layouts/app-shell",
        "layouts/aspect-ratio",
        "layouts/auto-grid",
        "layouts/box",
        "layouts/breakpoint",
        "layouts/center",
        "layouts/cluster",
        "layouts/container",
        "layouts/DebugBox",
        "layouts/field-group",
        "layouts/form",
        "layouts/header-layout",
        "layouts/lazyload",
        "layouts/masonry",
        "layouts/pin",
        "layouts/responsive",
        "layouts/responsive-grid",
        "layouts/section",
        "layouts/split",
        "layouts/spacer",
        "layouts/stack"
      ]
    },
    {
      "type": "category",
      "label": "Components",
      "items": [
        "components/accordion",
        "components/badge",
        "components/breadcrumbs",
        "components/button",
        "components/card",
        "components/dialog-box",
        "components/drawer",
        "components/dropdown",
        "components/input",
        "components/navbar",
        "components/sidebar",
        "components/slider",
        "components/spinner",
        "components/stepper",
        "components/switch",
        "components/tab",
        "components/table",
        "components/textarea",
        "components/toast",
        "components/tooltip"
      ]
    },
    {
      "type": "category",
      "label": "Templates",
<<<<<<< HEAD
      "items": ["layouts/single-column-layout", "layouts/sign-up"]
=======
      "items":[
        {
          "type": "category",
          "label": "Starter",
           "items": [
            "starters/monorepo",
            "starters/nextjs-app",
            "starters/vite-react"
          ]
        },
        {
          "type": "category",
          "label": "Layouts",
          "items": [
            "templates/layouts/sidebar-left-layout",
            "templates/layouts/sidebar-right-layout",
            "templates/layouts/full-height-sidebar-layout"
          ]
        }
      ]
>>>>>>> 78ed4fe5
    },
    {
      "type": "category",
      "label": "Contribution Guide",
      "items": ["contribution-guide/how-to-contribute", "contribution-guide/code-of-conduct"]
    }
  ]
}<|MERGE_RESOLUTION|>--- conflicted
+++ resolved
@@ -91,9 +91,6 @@
     {
       "type": "category",
       "label": "Templates",
-<<<<<<< HEAD
-      "items": ["layouts/single-column-layout", "layouts/sign-up"]
-=======
       "items":[
         {
           "type": "category",
@@ -108,13 +105,14 @@
           "type": "category",
           "label": "Layouts",
           "items": [
+            "templates/layouts/single-column-layout", 
+            "templates/pages/sign-up",
             "templates/layouts/sidebar-left-layout",
             "templates/layouts/sidebar-right-layout",
             "templates/layouts/full-height-sidebar-layout"
           ]
         }
       ]
->>>>>>> 78ed4fe5
     },
     {
       "type": "category",
