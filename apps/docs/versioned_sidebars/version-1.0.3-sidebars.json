{
  "tutorialSidebar": [
    {
      "type": "category",
      "label": "Getting Started",
      "items": [
        "introduction",
        "installation"
      ]
    },
    {
      "type": "category",
      "label": "Theming",
      "link": {
        "type": "doc",
        "id": "theming/quick-start"
      },
      "items": [
        {
          "type": "doc",
          "id": "theming/quick-start",
          "label": "Quick Start"
        },
        {
          "type": "doc",
          "id": "theming/core-concepts",
          "label": "Core Concepts"
        },
        {
          "type": "category",
          "label": "API Reference",
          "items": [
            "theming/api-reference/components",
            "theming/api-reference/hooks"
          ]
        },
        {
          "type": "doc",
          "id": "theming/theme-wizard",
          "label": "Theme Wizard"
        }
      ]
    },
    {
      "type": "category",
      "label": "Layouts",
      "items": [
        "layouts/app-shell",
        "layouts/aspect-ratio",
        "layouts/auto-grid",
        "layouts/box",
        "layouts/breakpoint",
        "layouts/center",
        "layouts/cluster",
        "layouts/container",
        "layouts/DebugBox",
        "layouts/field-group",
        "layouts/form",
        "layouts/header-layout",
        "layouts/lazyload",
        "layouts/masonry",
        "layouts/pin",
        "layouts/responsive",
        "layouts/responsive-grid",
        "layouts/section",
        "layouts/split",
        "layouts/spacer",
        "layouts/stack"
      ]
    },
    {
      "type": "category",
      "label": "Components",
      "items": [
        "components/accordion",
        "components/badge",
        "components/breadcrumbs",
        "components/button",
        "components/card",
        "components/dialog-box",
        "components/drawer",
        "components/dropdown",
        "components/input",
        "components/navbar",
        "components/sidebar",
        "components/slider",
        "components/spinner",
        "components/stepper",
        "components/switch",
        "components/tab",
        "components/table",
        "components/textarea",
        "components/toast",
        "components/tooltip"
      ]
    },
    {
      "type": "category",
      "label": "Templates",
      "items":[
        {
          "type": "category",
          "label": "Starter",
<<<<<<< HEAD
          "items": ["starters/monorepo"]
        },
        {
          "type": "category",
          "label": "Layouts",
          "items": [
            "templates/layouts/sidebar-left-layout",
            "templates/layouts/sidebar-right-layout"
=======
          "items": [
            "starters/monorepo",
            "starters/nextjs-app"
>>>>>>> 92bec46d
          ]
        }
      ]
    },
    {
      "type": "category",
      "label": "Contribution Guide",
      "items": [
        "contribution-guide/how-to-contribute",
        "contribution-guide/code-of-conduct"
      ]
    }
  ]
}<|MERGE_RESOLUTION|>--- conflicted
+++ resolved
@@ -101,8 +101,10 @@
         {
           "type": "category",
           "label": "Starter",
-<<<<<<< HEAD
-          "items": ["starters/monorepo"]
+          "items": [
+            "starters/monorepo",
+            "starters/nextjs-app"
+          ]
         },
         {
           "type": "category",
@@ -110,11 +112,6 @@
           "items": [
             "templates/layouts/sidebar-left-layout",
             "templates/layouts/sidebar-right-layout"
-=======
-          "items": [
-            "starters/monorepo",
-            "starters/nextjs-app"
->>>>>>> 92bec46d
           ]
         }
       ]
