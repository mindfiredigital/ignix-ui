{
  "tutorialSidebar": [
    {
      "type": "category",
      "label": "Getting Started",
      "items": [
        "introduction",
        "installation"
      ]
    },
    {
      "type": "category",
      "label": "Theming",
      "link": {
        "type": "doc",
        "id": "theming/quick-start"
      },
      "items": [
        {
          "type": "doc",
          "id": "theming/quick-start",
          "label": "Quick Start"
        },
        {
          "type": "doc",
          "id": "theming/core-concepts",
          "label": "Core Concepts"
        },
        {
          "type": "category",
          "label": "API Reference",
          "items": [
            "theming/api-reference/components",
            "theming/api-reference/hooks"
          ]
        },
        {
          "type": "doc",
          "id": "theming/theme-wizard",
          "label": "Theme Wizard"
        }
      ]
    },
    {
      "type": "category",
      "label": "Layouts",
      "items": [
        "layouts/app-shell",
        "layouts/aspect-ratio",
        "layouts/auto-grid",
        "layouts/box",
        "layouts/breakpoint",
        "layouts/center",
        "layouts/cluster",
        "layouts/container",
        "layouts/DebugBox",
        "layouts/field-group",
        "layouts/form",
        "layouts/header-layout",
        "layouts/lazyload",
        "layouts/masonry",
        "layouts/pin",
        "layouts/responsive",
        "layouts/responsive-grid",
        "layouts/section",
        "layouts/split",
        "layouts/spacer",
        "layouts/stack"
      ]
    },
    {
      "type": "category",
      "label": "Components",
      "items": [
        "components/accordion",
        "components/badge",
        "components/breadcrumbs",
        "components/button",
        "components/card",
        "components/dialog-box",
        "components/drawer",
        "components/dropdown",
        "components/input",
        "components/navbar",
        "components/sidebar",
        "components/slider",
        "components/spinner",
        "components/stepper",
        "components/switch",
        "components/tab",
        "components/table",
        "components/textarea",
        "components/toast",
        "components/tooltip"
      ]
    },
    {
      "type": "category",
      "label": "Templates",
      "items":[
        {
          "type": "category",
          "label": "Starter",
<<<<<<< HEAD
          "items": ["starters/monorepo"]
        },
        {
          "type": "category",
          "label": "Layouts",
          "items": [
            "templates/sidebarleft-layout"
=======
          "items": [
            "starters/monorepo",
            "starters/nextjs-app"
>>>>>>> 92bec46d
          ]
        }
      ]
    },
    {
      "type": "category",
      "label": "Contribution Guide",
      "items": [
        "contribution-guide/how-to-contribute",
        "contribution-guide/code-of-conduct"
      ]
    }
  ]
}<|MERGE_RESOLUTION|>--- conflicted
+++ resolved
@@ -101,19 +101,16 @@
         {
           "type": "category",
           "label": "Starter",
-<<<<<<< HEAD
-          "items": ["starters/monorepo"]
+           "items": [
+            "starters/monorepo",
+            "starters/nextjs-app"
+          ]
         },
         {
           "type": "category",
           "label": "Layouts",
           "items": [
             "templates/sidebarleft-layout"
-=======
-          "items": [
-            "starters/monorepo",
-            "starters/nextjs-app"
->>>>>>> 92bec46d
           ]
         }
       ]
