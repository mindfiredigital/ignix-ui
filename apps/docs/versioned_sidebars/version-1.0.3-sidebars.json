--- conflicted
+++ resolved
@@ -111,11 +111,8 @@
             "templates/layouts/sidebar-left-layout",
             "templates/layouts/sidebar-right-layout",
             "templates/layouts/full-height-sidebar-layout",
-<<<<<<< HEAD
-            "templates/layouts/responsive-grid-layout"
-=======
+            "templates/layouts/responsive-grid-layout",
             "templates/layouts/three-column-sidebar-layout"
->>>>>>> 62856eb5
           ]
         },
         {
