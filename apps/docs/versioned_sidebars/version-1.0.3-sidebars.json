--- conflicted
+++ resolved
@@ -120,29 +120,6 @@
         {
           "type": "category",
           "label": "Pages",
-<<<<<<< HEAD
-          "items": [
-            {
-                "type": "category",
-                "label": "Authentication",
-                "items": [
-                  "templates/pages/sign-in",
-                  "templates/pages/authentication/sign-up",
-                  "templates/pages/authentication/forgot-password-page",
-                  "templates/pages/authentication/otp-verification-page",
-                  "templates/pages/authentication/reset-password-page",
-                  "templates/pages/authentication/two-factor-auth-setup-page"
-                ]
-            },
-            {
-                "type": "category",
-                "label": "Account Management",
-                "items": [
-                  "templates/pages/account-management/security-page"
-                ]
-            }
-          ]
-=======
           "items": [{
             "type": "category",
             "label": "Authentication",
@@ -159,9 +136,10 @@
               "label": "Account Management",
               "items": [
                 "templates/pages/account-management/profile",
-                "templates/pages/account-management/setting-page"]
+                "templates/pages/account-management/setting-page",
+                "templates/pages/account-management/security-page"
+              ]
             }]
->>>>>>> c51af764
         }
       ]
     },
