{
  "tutorialSidebar": [
    {
      "type": "category",
      "label": "Getting Started",
      "items": [
        "introduction",
        "installation"
      ]
    },
    {
      "type": "category",
      "label": "Layouts",
      "items": [
        "layouts/spacer",
        "layouts/aspect-ratio",
        "components/box",
        "layouts/center",
        "layouts/container",
<<<<<<< HEAD
        "layouts/split"
=======
        "layouts/form"
>>>>>>> d1ebcae3
      ]
    },
    
    {
      "type": "category",
      "label": "Components",
      "items": [
        "components/accordion",
        "components/badge",
        "components/breadcrumbs",
        "components/button",
        "components/box",
        "components/card",
        "components/dialog-box",
        "components/dropdown",
        "components/input",
        "components/navbar",
        "components/sidebar",
        "components/slider",
        "components/spinner",
        "components/stepper",
        "components/switch",
        "components/tab",
        "components/table",
        "components/textarea",
        "components/toast",
        "components/tooltip"
      ]
    },
    {
      "type": "category",
      "label": "Contribution Guide",
      "items": [
        "contribution-guide/how-to-contribute",
        "contribution-guide/code-of-conduct"
      ]
    }
  ]
}<|MERGE_RESOLUTION|>--- conflicted
+++ resolved
@@ -17,11 +17,9 @@
         "components/box",
         "layouts/center",
         "layouts/container",
-<<<<<<< HEAD
-        "layouts/split"
-=======
+        "feat/container",
+        "layouts/split",
         "layouts/form"
->>>>>>> d1ebcae3
       ]
     },
     
