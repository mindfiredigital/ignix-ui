--- conflicted
+++ resolved
@@ -13,13 +13,9 @@
       "label": "Layouts",
       "items": [
         "layouts/aspect-ratio",
-<<<<<<< HEAD
-        "layouts/breakpoint",
-        "components/box",
-=======
         "layouts/auto-grid",
         "layouts/box",
->>>>>>> 9eee949d
+        "layouts/breakpoint",
         "layouts/center",
         "layouts/container",
         "layouts/form",
