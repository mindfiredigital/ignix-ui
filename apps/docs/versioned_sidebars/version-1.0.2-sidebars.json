{
  "tutorialSidebar": [
    {
      "type": "category",
      "label": "Getting Started",
      "items": [
        "introduction",
        "installation"
      ]
    },
    {
      "type": "category",
      "label": "Layouts",
      "items": [
        "layouts/aspect-ratio",
        "layouts/box",
        "layouts/center",
        "layouts/container",
        "layouts/form",
        "layouts/pin",
        "layouts/responsive-grid",
        "layouts/spacer",
<<<<<<< HEAD
        "layouts/split",
        "layouts/auto-grid"
=======
        "layouts/split"
>>>>>>> 117b578d
      ]
    },
    
    {
      "type": "category",
      "label": "Components",
      "items": [
        "components/accordion",
        "components/badge",
        "components/breadcrumbs",
        "components/button",
        "components/card",
        "components/dialog-box",
        "components/dropdown",
        "components/input",
        "components/navbar",
        "components/sidebar",
        "components/slider",
        "components/spinner",
        "components/stepper",
        "components/switch",
        "components/tab",
        "components/table",
        "components/textarea",
        "components/toast",
        "components/tooltip"
      ]
    },
    {
      "type": "category",
      "label": "Contribution Guide",
      "items": [
        "contribution-guide/how-to-contribute",
        "contribution-guide/code-of-conduct"
      ]
    }
  ]
}<|MERGE_RESOLUTION|>--- conflicted
+++ resolved
@@ -20,12 +20,8 @@
         "layouts/pin",
         "layouts/responsive-grid",
         "layouts/spacer",
-<<<<<<< HEAD
         "layouts/split",
         "layouts/auto-grid"
-=======
-        "layouts/split"
->>>>>>> 117b578d
       ]
     },
     
