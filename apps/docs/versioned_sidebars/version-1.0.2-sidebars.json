{
  "tutorialSidebar": [
    {
      "type": "category",
      "label": "Getting Started",
      "items": [
        "introduction",
        "installation"
      ]
    },
    {
      "type": "category",
      "label": "Layouts",
      "items": [
        "layouts/aspect-ratio",
        "layouts/box",
        "layouts/center",
        "layouts/container",
<<<<<<< HEAD
        "layouts/split",
        "layouts/form",
        "layouts/spacer"
=======
        "feat/container",
        "layouts/split",
        "layouts/form"
>>>>>>> d2855004
      ]
    },
    
    {
      "type": "category",
      "label": "Components",
      "items": [
        "components/accordion",
        "components/badge",
        "components/breadcrumbs",
        "components/button",
        "components/box",
        "components/card",
        "components/dialog-box",
        "components/dropdown",
        "components/input",
        "components/navbar",
        "components/sidebar",
        "components/slider",
        "components/spinner",
        "components/stepper",
        "components/switch",
        "components/tab",
        "components/table",
        "components/textarea",
        "components/toast",
        "components/tooltip"
      ]
    },
    {
      "type": "category",
      "label": "Contribution Guide",
      "items": [
        "contribution-guide/how-to-contribute",
        "contribution-guide/code-of-conduct"
      ]
    }
  ]
}<|MERGE_RESOLUTION|>--- conflicted
+++ resolved
@@ -16,15 +16,9 @@
         "layouts/box",
         "layouts/center",
         "layouts/container",
-<<<<<<< HEAD
+        "layouts/form",
         "layouts/split",
-        "layouts/form",
         "layouts/spacer"
-=======
-        "feat/container",
-        "layouts/split",
-        "layouts/form"
->>>>>>> d2855004
       ]
     },
     
@@ -36,7 +30,6 @@
         "components/badge",
         "components/breadcrumbs",
         "components/button",
-        "components/box",
         "components/card",
         "components/dialog-box",
         "components/dropdown",
