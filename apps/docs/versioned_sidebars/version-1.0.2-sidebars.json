--- conflicted
+++ resolved
@@ -13,21 +13,16 @@
       "label": "Layouts",
       "items": [
         "layouts/aspect-ratio",
-        "components/box",
+        "layouts/box",
         "layouts/center",
         "layouts/container",
-<<<<<<< HEAD
         "layouts/form",
         "layouts/pin",
         "layouts/responsive-grid",
         "layouts/spacer",
+        "layouts/split",
         "layouts/auto-grid"
 
-=======
-        "feat/container",
-        "layouts/split",
-        "layouts/form"
->>>>>>> d2855004
       ]
     },
     
