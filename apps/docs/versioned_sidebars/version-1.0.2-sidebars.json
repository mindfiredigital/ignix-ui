{
  "tutorialSidebar": [
    {
      "type": "category",
      "label": "Getting Started",
      "items": [
        "introduction",
        "installation"
      ]
    },
    {
      "type": "category",
      "label": "Layouts",
      "items": [
        "layouts/aspect-ratio",
        "layouts/box",
        "layouts/center",
        "layouts/pin",
        "layouts/container",
<<<<<<< HEAD
        "layouts/form",
        "layouts/responsive-grid",
        "layouts/spacer"
=======
        "feat/container",
        "layouts/split",
        "layouts/form"
>>>>>>> d2855004
      ]
    },
    
    {
      "type": "category",
      "label": "Components",
      "items": [
        "components/accordion",
        "components/badge",
        "components/breadcrumbs",
        "components/button",
        "components/card",
        "components/dialog-box",
        "components/dropdown",
        "components/input",
        "components/navbar",
        "components/sidebar",
        "components/slider",
        "components/spinner",
        "components/stepper",
        "components/switch",
        "components/tab",
        "components/table",
        "components/textarea",
        "components/toast",
        "components/tooltip"
      ]
    },
    {
      "type": "category",
      "label": "Contribution Guide",
      "items": [
        "contribution-guide/how-to-contribute",
        "contribution-guide/code-of-conduct"
      ]
    }
  ]
}<|MERGE_RESOLUTION|>--- conflicted
+++ resolved
@@ -15,17 +15,12 @@
         "layouts/aspect-ratio",
         "layouts/box",
         "layouts/center",
+        "layouts/container",
+        "layouts/form",
         "layouts/pin",
-        "layouts/container",
-<<<<<<< HEAD
-        "layouts/form",
         "layouts/responsive-grid",
-        "layouts/spacer"
-=======
-        "feat/container",
-        "layouts/split",
-        "layouts/form"
->>>>>>> d2855004
+        "layouts/spacer",
+        "layouts/split"
       ]
     },
     
