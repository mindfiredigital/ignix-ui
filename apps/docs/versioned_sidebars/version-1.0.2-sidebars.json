--- conflicted
+++ resolved
@@ -28,14 +28,10 @@
         "layouts/pin",
         "layouts/responsive",
         "layouts/responsive-grid",
-<<<<<<< HEAD
-=======
         "layouts/spacer",
         "layouts/split",
-
         "layouts/DebugBox"
         "layouts/cluster",
->>>>>>> d19db792
         "layouts/section",
         "layouts/split",
         "layouts/spacer",
