{
  "tutorialSidebar": [
    {
      "type": "category",
      "label": "Getting Started",
      "items": [
        "introduction",
        "installation"
      ]
    },
    {
      "type": "category",
      "label": "Layouts",
      "items": [
        "layouts/spacer",
        "layouts/aspect-ratio",
        "layouts/box",
        "layouts/center",
        "layouts/container",
<<<<<<< HEAD
        "layouts/form",
        "layouts/stack"
=======
        "feat/container",
        "layouts/split",
        "layouts/form"
>>>>>>> d2855004
      ]
    },
    
    {
      "type": "category",
      "label": "Components",
      "items": [
        "components/accordion",
        "components/badge",
        "components/breadcrumbs",
        "components/button",
        "components/card",
        "components/dialog-box",
        "components/dropdown",
        "components/input",
        "components/navbar",
        "components/sidebar",
        "components/slider",
        "components/spinner",
        "components/stepper",
        "components/switch",
        "components/tab",
        "components/table",
        "components/textarea",
        "components/toast",
        "components/tooltip"
      ]
    },
    {
      "type": "category",
      "label": "Contribution Guide",
      "items": [
        "contribution-guide/how-to-contribute",
        "contribution-guide/code-of-conduct"
      ]
    }
  ]
}<|MERGE_RESOLUTION|>--- conflicted
+++ resolved
@@ -17,14 +17,9 @@
         "layouts/box",
         "layouts/center",
         "layouts/container",
-<<<<<<< HEAD
         "layouts/form",
+        "layouts/split",
         "layouts/stack"
-=======
-        "feat/container",
-        "layouts/split",
-        "layouts/form"
->>>>>>> d2855004
       ]
     },
     
