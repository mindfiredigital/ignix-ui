--- conflicted
+++ resolved
@@ -13,22 +13,16 @@
       "label": "Layouts",
       "items": [
         "layouts/aspect-ratio",
-<<<<<<< HEAD
-=======
         "layouts/auto-grid",
->>>>>>> 25ed43fd
         "layouts/box",
         "layouts/center",
         "layouts/container",
         "layouts/form",
-<<<<<<< HEAD
-        "layouts/stack"
-=======
         "layouts/pin",
         "layouts/responsive-grid",
         "layouts/spacer",
-        "layouts/split"
->>>>>>> 25ed43fd
+        "layouts/split",
+        "layouts/stack"
       ]
     },
 
