--- conflicted
+++ resolved
@@ -22,12 +22,9 @@
         "layouts/responsive-grid",
         "layouts/spacer",
         "layouts/split",
-<<<<<<< HEAD
         "layouts/cluster",
-        "layouts/section"
-=======
+        "layouts/section",
         "layouts/stack"
->>>>>>> 3b4871d4
       ]
     },
 
