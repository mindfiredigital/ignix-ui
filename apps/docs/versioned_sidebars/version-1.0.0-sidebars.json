{
  "tutorialSidebar": [
    {
      "type": "category",
      "label": "Getting Started",
      "items": [
        "introduction",
        "installation"
      ]
    },
    {
      "type": "category",
      "label": "Layout",
      "items": [
        "layout/spacer",
<<<<<<< HEAD
        "layout/form"
=======
        "layout/center"
>>>>>>> 013b0c10
      ]
    },
    {
      "type": "category",
      "label": "Components",
      "items": [
        "components/accordion",
        "components/badge",
        "components/breadcrumbs",
        "components/button",
        "components/card",
        "components/dialog-box",
        "components/dropdown",
        "components/input",
        "components/navbar",
        "components/sidebar",
        "components/slider",
        "components/spinner",
        "components/stepper",
        "components/switch",
        "components/tab",
        "components/table",
        "components/textarea",
        "components/toast",
        "components/tooltip"
      ]
    },
<<<<<<< HEAD
        
=======
    {
      "type": "category",
      "label": "Layouts",
      "items": [
        "components/box"
      ]
    },
>>>>>>> 013b0c10
    {
      "type": "category",
      "label": "Contribution Guide",
      "items": [
        "contribution-guide/how-to-contribute",
        "contribution-guide/code-of-conduct"
      ]
    }
  ]
}<|MERGE_RESOLUTION|>--- conflicted
+++ resolved
@@ -13,13 +13,11 @@
       "label": "Layout",
       "items": [
         "layout/spacer",
-<<<<<<< HEAD
+        "layout/center",
         "layout/form"
-=======
-        "layout/center"
->>>>>>> 013b0c10
       ]
     },
+    
     {
       "type": "category",
       "label": "Components",
@@ -45,9 +43,6 @@
         "components/tooltip"
       ]
     },
-<<<<<<< HEAD
-        
-=======
     {
       "type": "category",
       "label": "Layouts",
@@ -55,7 +50,6 @@
         "components/box"
       ]
     },
->>>>>>> 013b0c10
     {
       "type": "category",
       "label": "Contribution Guide",
