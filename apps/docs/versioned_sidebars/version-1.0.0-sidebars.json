{
  "tutorialSidebar": [
    {
      "type": "category",
      "label": "Getting Started",
      "items": [
        "introduction",
        "installation"
      ]
    },
    {
      "type": "category",
      "label": "Layouts",
      "items": [
        "layouts/spacer",
<<<<<<< HEAD
        "layouts/center",
        "layouts/form"
=======
        "layouts/aspect-ratio",
        "components/box",
        "layouts/center"
>>>>>>> 591e7aba
      ]
    },
    
    {
      "type": "category",
      "label": "Components",
      "items": [
        "components/accordion",
        "components/badge",
        "components/breadcrumbs",
        "components/button",
        "components/card",
        "components/dialog-box",
        "components/dropdown",
        "components/input",
        "components/navbar",
        "components/sidebar",
        "components/slider",
        "components/spinner",
        "components/stepper",
        "components/switch",
        "components/tab",
        "components/table",
        "components/textarea",
        "components/toast",
        "components/tooltip"
      ]
    },
    {
      "type": "category",
      "label": "Contribution Guide",
      "items": [
        "contribution-guide/how-to-contribute",
        "contribution-guide/code-of-conduct"
      ]
    }
  ]
}<|MERGE_RESOLUTION|>--- conflicted
+++ resolved
@@ -13,14 +13,9 @@
       "label": "Layouts",
       "items": [
         "layouts/spacer",
-<<<<<<< HEAD
+        "layouts/aspect-ratio",        
         "layouts/center",
         "layouts/form"
-=======
-        "layouts/aspect-ratio",
-        "components/box",
-        "layouts/center"
->>>>>>> 591e7aba
       ]
     },
     
@@ -32,6 +27,7 @@
         "components/badge",
         "components/breadcrumbs",
         "components/button",
+        "components/box",
         "components/card",
         "components/dialog-box",
         "components/dropdown",
