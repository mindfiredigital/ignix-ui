--- conflicted
+++ resolved
@@ -6,73 +6,6 @@
 
 @import "tailwindcss";
 /* Custom styles for the Docusaurus theme */
-<<<<<<< HEAD
-
-
-@layer base {
-  :root {
-    --background: 0 0% 100%;
-    --foreground: 222.2 84% 4.9%;
-    --card: 0 0% 100%;
-    --card-foreground: 222.2 84% 4.9%;
-    --popover: 0 0% 100%;
-    --popover-foreground: 222.2 84% 4.9%;
-    --primary: 222.2 47.4% 11.2%;
-    --primary-foreground: 210 40% 98%;
-    --secondary: 210 40% 96.1%;
-    --secondary-foreground: 222.2 47.4% 11.2%;
-    --muted: 210 40% 96.1%;
-    --muted-foreground: 215.4 16.3% 46.9%;
-    --accent: 210 40% 96.1%;
-    --accent-foreground: 222.2 47.4% 11.2%;
-    --destructive: 0 84.2% 60.2%;
-    --destructive-foreground: 210 40% 98%;
-    --border: 214.3 31.8% 91.4%;
-    --input: 214.3 31.8% 91.4%;
-    --ring: 222.2 84% 4.9%;
-    --radius: 0.5rem;
-
-    --ifm-color-primary: hsl(var(--primary));
-    --ifm-color-primary-dark: hsl(222.2, 47.4%, 9.2%);
-    --ifm-color-primary-darker: hsl(222.2, 47.4%, 7.2%);
-    --ifm-color-primary-darkest: hsl(222.2, 47.4%, 5.2%);
-    --ifm-color-primary-light: hsl(222.2, 47.4%, 13.2%);
-    --ifm-color-primary-lighter: hsl(222.2, 47.4%, 15.2%);
-    --ifm-color-primary-lightest: hsl(222.2, 47.4%, 17.2%);
-    
-    --ifm-background-color: hsl(var(--background));
-    --ifm-font-color-base: hsl(var(--foreground));
-    --ifm-heading-color: hsl(var(--foreground));
-    --ifm-code-font-size: 95%;
-    --docusaurus-highlighted-code-line-bg: hsla(var(--accent), 0.7);
-  }
-
-  [data-theme='dark'] {
-    --background: 222.2 84% 4.9%;
-    --foreground: 210 40% 98%;
-    --card: 222.2 84% 4.9%;
-    --card-foreground: 210 40% 98%;
-    --popover: 222.2 84% 4.9%;
-    --popover-foreground: 210 40% 98%;
-    --primary: 210 40% 98%;
-    --primary-foreground: 222.2 47.4% 11.2%;
-    --secondary: 217.2 32.6% 17.5%;
-    --secondary-foreground: 210 40% 98%;
-    --muted: 217.2 32.6% 17.5%;
-    --muted-foreground: 215 20.2% 65.1%;
-    --accent: 217.2 32.6% 17.5%;
-    --accent-foreground: 210 40% 98%;
-    --destructive: 0 62.8% 30.6%;
-    --destructive-foreground: 210 40% 98%;
-    --border: 217.2 32.6% 17.5%;
-    --input: 217.2 32.6% 17.5%;
-    --ring: 212.7 26.8% 83.9%;
-    
-    --docusaurus-highlighted-code-line-bg: hsla(var(--accent), 0.5);
-  }
-}
-
-=======
 
 
   :root {
@@ -144,7 +77,6 @@
   }
 
 
->>>>>>> 212cd6b1
 @layer base {
   * {
     border: var(--border);
