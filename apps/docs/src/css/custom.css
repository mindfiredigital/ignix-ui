/**
 * Any CSS included here will be global. The classic template
 * bundles Infima by default. Infima is a CSS framework designed to
 * work well with Docusaurus.
 */

@import 'tailwindcss';
/* Custom styles for the Docusaurus theme */

:root {
  --color-gradient-from-dropdown: #a855f7;
  --color-gradient-to-dropdown: #ec4899;
  --ifm-color-primary: #ff0000;
  --ifm-color-primary-dark: #cc0511;
  --ifm-color-primary-darker: #b70510;
  --ifm-color-primary-darkest: #99040d;
  --ifm-color-primary-light: #f01622;
  --ifm-color-primary-lighter: #f33a45;
  --ifm-color-primary-lightest: #f7777f;
  --ifm-background-color: #ffffff;
  --radius: 0.625rem;
  --background: var(--ifm-background-color, #ffffff);
  --foreground: var(--ifm-font-color-base, #1c1e21);
  --card: var(--ifm-card-background-color, #ffffff);
  --card-foreground: var(--ifm-font-color-base, #1c1e21);
  --popover: var(--ifm-card-background-color, #ffffff);
  --popover-foreground: var(--ifm-font-color-base, #1c1e21);
  --primary: var(--ifm-color-primary);
  --primary-light: var(--ifm-color-primary-light);
  --primary-dark: var(--ifm-color-primary-dark);
  --primary-darker: var(--ifm-color-primary-darker);
  --primary-darkest: var(--ifm-color-primary-darkest);
  --primary-lighter: var(--ifm-color-primary-lighter);
  --primary-lightest: var(--ifm-color-primary-lightest);
  --primary-foreground: #ffffff;
  --secondary: var(--ifm-color-emphasis-200, #f5f5f5);
  --secondary-foreground: var(--ifm-color-emphasis-800, #3e3e3e);
  --muted: var(--ifm-color-emphasis-300, #e0e0e0);
  --muted-foreground: #3e3e3e;
  --accent: var(--ifm-color-emphasis-200, #f5f5f5);
  --accent-foreground: var(--ifm-color-emphasis-800, #3e3e3e);
  --destructive: var(--ifm-color-danger, #d93636);
  --border: var(--ifm-color-emphasis-300, #e0e0e0);
  --input: var(--ifm-color-emphasis-300, #e0e0e0);
  --ring: var(--ifm-color-primary-light);
  --sidebar: var(--ifm-background-color, #ffffff);
  --sidebar-foreground: var(--ifm-font-color-base, #1c1e21);
  --sidebar-primary: var(--ifm-color-primary);
  --sidebar-primary-foreground: #ffffff;
  --sidebar-accent: var(--ifm-color-emphasis-200, #f5f5f5);
  --sidebar-accent-foreground: var(--ifm-color-emphasis-800, #3e3e3e);
  --sidebar-border: var(--ifm-color-emphasis-300, #e0e0e0);
  --sidebar-ring: var(--ifm-color-primary-light);
  --warning: var(--ifm-color-warning);
  --warning-foreground: var(--ifm-color-warning-foreground);
  --success: var(--ifm-color-success);
  --success-foreground: var(--ifm-color-success-foreground);
  --error: var(--ifm-color-error);
  --error-foreground: var(--ifm-color-error-foreground);

  --destructive-light: #ef4444;
  --destructive-dark: #b91c1c;
  --success-light: #34d399;
  --success-dark: #047857;
  --warning-light: #fbbf24;
  --warning-dark: #b45309;
  --info: #06b6d4;
  --info-light: #22d3ee;
  --info-dark: #0e7490;
  --info-foreground: #ffffff;
  --red-primary: #f12828;

  --ifm-paragraph-margin-bottom: 0rem;
}

[data-theme='dark'] {
  --ifm-background-color: #000000;
  --ifm-color-primary: #ff0000;
  --ifm-color-primary-dark: #e7333e;
  --ifm-color-primary-darker: #c92b34;
  --ifm-color-primary-darkest: #a4232a;
  --ifm-color-primary-light: #ff5a64;
  --ifm-color-primary-lighter: #ff8087;
  --ifm-color-primary-lightest: #ffb3b7;
  --radius: 0.625rem;
  --background: var(--ifm-background-color, #000000);
  --foreground: var(--ifm-font-color-base, #ffffff);
  --card: var(--ifm-card-background-color, #242526);
  --card-foreground: var(--ifm-font-color-base, #ffffff);
  --popover: var(--ifm-card-background-color, #242526);
  --popover-foreground: var(--ifm-font-color-base, #ffffff);
  --primary: var(--ifm-color-primary);
  --primary-light: var(--ifm-color-primary-light);
  --primary-dark: var(--ifm-color-primary-dark);
  --primary-darker: var(--ifm-color-primary-darker);
  --primary-darkest: var(--ifm-color-primary-darkest);
  --primary-lighter: var(--ifm-color-primary-lighter);
  --primary-lightest: var(--ifm-color-primary-lightest);
  --primary-foreground: #121212;
  --secondary: var(--ifm-color-emphasis-200, #303030);
  --secondary-foreground: var(--ifm-color-emphasis-800, #d4d4d4);
  --muted: var(--ifm-color-emphasis-300, #424242);
  --muted-foreground: var(--ifm-color-emphasis-600, #a3a3a3);
  --accent: var(--ifm-color-emphasis-200, #303030);
  --accent-foreground: var(--ifm-color-emphasis-800, #d4d4d4);
  --destructive: var(--ifm-color-danger, #ff6b6b);
  --border: var(--ifm-color-emphasis-300, #424242);
  --input: var(--ifm-color-emphasis-300, #424242);
  --ring: var(--ifm-color-primary-light);
  --sidebar: var(--ifm-background-color, #121212);
  --sidebar-foreground: var(--ifm-font-color-base, #ffffff);
  --sidebar-primary: var(--ifm-color-primary);
  --sidebar-primary-foreground: #121212;
  --sidebar-accent: var(--ifm-color-emphasis-200, #303030);
  --sidebar-accent-foreground: var(--ifm-color-emphasis-800, #d4d4d4);
  --sidebar-border: var(--ifm-color-emphasis-300, #424242);
  --sidebar-ring: var(--ifm-color-primary-light);
  --warning: var(--ifm-color-warning);
  --warning-foreground: var(--ifm-color-warning-foreground);
  --success: var(--ifm-color-success);
  --success-foreground: var(--ifm-color-success-foreground);
  --error: var(--ifm-color-error);
  --error-foreground: var(--ifm-color-error-foreground);

  --red-primary: var(--ifm-color-primary);

  --destructive-light: #ef4444;
  /* red-400 */
  --destructive-dark: #b91c1c;
  /* red-700 */
  --success-light: #34d399;
  /* emerald-400 */
  --success-dark: #047857;
  /* emerald-700 */
  --warning-light: #fbbf24;
  /* yellow-300 */
  --warning-dark: #b45309;
  /* yellow-500 */
  --info: #06b6d4;
  /* cyan-500 */
  --info-light: #22d3ee;
  /* cyan-400 */
  --info-dark: #0e7490;
  /* cyan-600 */
  --info-foreground: #ffffff;
}

/* html[data-theme='dark'] {
  --ifm-background-color: #000000;
} */

@theme inline {
  --color-primary: var(--primary);
  --color-background: var(--background);
  --color-card: var(--card);
  --color-card-foreground: var(--card-foreground);
  --color-popover: var(--popover);
  --color-popover-foreground: var(--popover-foreground);
  --color-primary-light: var(--primary-light);
  --color-primary-dark: var(--primary-dark);
  --color-primary-darker: var(--primary-darker);
  --color-primary-darkest: var(--primary-darkest);
  --color-primary-lighter: var(--primary-lighter);
  --color-primary-lightest: var(--primary-lightest);
  --color-primary-foreground: var(--primary-foreground);
  --color-secondary: var(--secondary);
  --color-secondary-foreground: var(--secondary-foreground);
  --color-muted: var(--muted);
  --color-muted-foreground: var(--muted-foreground);
  --color-accent: var(--accent);
  --color-accent-foreground: var(--accent-foreground);
  --color-destructive: var(--destructive);
  --color-border: var(--border);
  --color-input: var(--input);
  --color-ring: var(--ring);
  --color-sidebar: var(--sidebar);
  --color-sidebar-foreground: var(--sidebar-foreground);
  --color-sidebar-primary: var(--sidebar-primary);
  --color-sidebar-primary-foreground: var(--sidebar-primary-foreground);
  --color-sidebar-accent: var(--sidebar-accent);
  --color-sidebar-accent-foreground: var(--sidebar-accent-foreground);
  --color-sidebar-border: var(--sidebar-border);
  --color-sidebar-ring: var(--sidebar-ring);
  --color-warning: var(--warning);
  --color-success: var(--success);
  --color-error: var(--error);
  --color-warning-foreground: var(--warning-foreground);
  --color-success-foreground: var(--success-foreground);
  --color-error-foreground: var(--error-foreground);
  --color-red-primary: var(--red-primary);

  --color-destructive-light: var(--destructive-light);
  --color-destructive-dark: var(--destructive-dark);
  --color-success-light: var(--success-light);
  --color-success-dark: var(--success-dark);
  --color-warning-light: var(--warning-light);
  --color-warning-dark: var(--warning-dark);
  --color-info: var(--info);
  --color-info-light: var(--info-light);
  --color-info-dark: var(--info-dark);
  --color-info-foreground: var(--info-foreground);

  --animate-shine: shine var(--duration) infinite linear;

  --hero-bg: var(--background);
  --hero-fg: var(--foreground);
  --hero-primary: var(--primary);
  --hero-accent: var(--secondary);
  --hero-muted: var(--muted);

  --animate-shine: shine var(--duration) infinite linear;

  @keyframes shine {
    0% {
      background-position: 0% 0%;
    }

    50% {
      background-position: 100% 100%;
    }

    to {
      background-position: 0% 0%;
    }
  }

  @keyframes gradient {
    0% {
      background-position: 0% 50%;
    }

    50% {
      background-position: 100% 50%;
    }

    100% {
      background-position: 0% 50%;
    }
  }

  --animate-gradient: gradient 8s linear infinite;
  --animate-marquee: marquee var(--duration) infinite linear;
  --animate-marquee-vertical: marquee-vertical var(--duration) linear infinite;
  --animate-aurora: aurora 8s ease-in-out infinite alternate;

  @keyframes marquee {
    from {
      transform: translateX(0);
    }

    to {
      transform: translateX(calc(-100% - var(--gap)));
    }
  }

  @keyframes marquee-vertical {
    from {
      transform: translateY(0);
    }

    to {
      transform: translateY(calc(-100% - var(--gap)));
    }
  }

  @keyframes aurora {
    0% {
      background-position: 0% 50%;
      transform: rotate(-5deg) scale(0.9);
    }

    25% {
      background-position: 50% 100%;
      transform: rotate(5deg) scale(1.1);
    }

    50% {
      background-position: 100% 50%;
      transform: rotate(-3deg) scale(0.95);
    }

    75% {
      background-position: 50% 0%;
      transform: rotate(3deg) scale(1.05);
    }

    100% {
      background-position: 0% 50%;
      transform: rotate(-5deg) scale(0.9);
    }
  }
}

.navbar {
  background: var(--background)/0.5;
  width: 100%;
  display: flex;
  box-shadow: none;
  justify-content: center;
  align-items: center;
  margin: 0 auto;
  backdrop-filter: blur(10px);

  @media (min-width: 1024px) {
    padding: 2rem 2rem;
  }
}

.navbar-sidebar--show {
  backdrop-filter: none;
}

.footer {
  background: transparent;
  border-top-color: var(--border);
}

.header--github-link {
  width: 32px;
  height: 32px;
  padding: 6px;
  margin-right: 4px;
  border-radius: 50%;
  transition: background var(--ifm-transition-fast);
}

.header--github-link:hover {
  background: var(--ifm-color-emphasis-200);
}

.breadcrumbs {
  display: flex;
  align-items: center;
}

.breadcrumbs__item {
  display: flex;
  align-items: center;
}

.header--github-link:before {
  content: '';
  height: 100%;
  display: block;
  background: url("data:image/svg+xml,%3Csvg viewBox='0 0 24 24' xmlns='http://www.w3.org/2000/svg'%3E%3Cpath d='M12 .297c-6.63 0-12 5.373-12 12 0 5.303 3.438 9.8 8.205 11.385.6.113.82-.258.82-.577 0-.285-.01-1.04-.015-2.04-3.338.724-4.042-1.61-4.042-1.61C4.422 18.07 3.633 17.7 3.633 17.7c-1.087-.744.084-.729.084-.729 1.205.084 1.838 1.236 1.838 1.236 1.07 1.835 2.809 1.305 3.495.998.108-.776.417-1.305.76-1.605-2.665-.3-5.466-1.332-5.466-5.93 0-1.31.465-2.38 1.235-3.22-.135-.303-.54-1.523.105-3.176 0 0 1.005-.322 3.3 1.23.96-.267 1.98-.399 3-.405 1.02.006 2.04.138 3 .405 2.28-1.552 3.285-1.23 3.285-1.23.645 1.653.24 2.873.12 3.176.765.84 1.23 1.91 1.23 3.22 0 4.61-2.805 5.625-5.475 5.92.42.36.81 1.096.81 2.22 0 1.606-.015 2.896-.015 3.286 0 .315.21.69.825.57C20.565 22.092 24 17.592 24 12.297c0-6.627-5.373-12-12-12'/%3E%3C/svg%3E") no-repeat;
}

.header--github-link:hover {
  transform: translateY(-1px) scale(1.08);
  opacity: 1;
  background: none;
}

html[data-theme='dark'] .header--github-link:before {
  background: url("data:image/svg+xml,%3Csvg viewBox='0 0 24 24' xmlns='http://www.w3.org/2000/svg'%3E%3Cpath fill='white' d='M12 .297c-6.63 0-12 5.373-12 12 0 5.303 3.438 9.8 8.205 11.385.6.113.82-.258.82-.577 0-.285-.01-1.04-.015-2.04-3.338.724-4.042-1.61-4.042-1.61C4.422 18.07 3.633 17.7 3.633 17.7c-1.087-.744.084-.729.084-.729 1.205.084 1.838 1.236 1.838 1.236 1.07 1.835 2.809 1.305 3.495.998.108-.776.417-1.305.76-1.605-2.665-.3-5.466-1.332-5.466-5.93 0-1.31.465-2.38 1.235-3.22-.135-.303-.54-1.523.105-3.176 0 0 1.005-.322 3.3 1.23.96-.267 1.98-.399 3-.405 1.02.006 2.04.138 3 .405 2.28-1.552 3.285-1.23 3.285-1.23.645 1.653.24 2.873.12 3.176.765.84 1.23 1.91 1.23 3.22 0 4.61-2.805 5.625-5.475 5.92.42.36.81 1.096.81 2.22 0 1.606-.015 2.896-.015 3.286 0 .315.21.69.825.57C20.565 22.092 24 17.592 24 12.297c0-6.627-5.373-12-12-12'/%3E%3C/svg%3E") no-repeat;
}

.clean-btn:hover {
  transform: translateY(-1px) scale(1.08);
  opacity: 1;
  background: none;
}

h1 {
  margin: 0.5rem;
}


.text-amber-800 {
  color: rgb(230, 112, 9) !important;
  font-weight: 600 !important;
}


/* ---------- hero typography ---------- */
.hero-h1 {
  line-height: 0.95;
  letter-spacing: -0.02em;
  -webkit-font-smoothing: antialiased;
  text-wrap: balance;
}

/* emphasis / animated gradient on rotating word */
.gradient-anim,
.emphasis {
  background: linear-gradient(90deg, #ff6b6b 0%, #ff2b2b 40%, #ff8a00 100%);
  -webkit-background-clip: text;
  -webkit-text-fill-color: transparent;
  background-size: 200% 100%;
  animation: gradientShift 6s linear infinite;
  -webkit-text-stroke: 0.3px rgba(255, 255, 255, 0.03);
  /* subtle edge */
  font-weight: 800;
  text-shadow: 0 0 rgba(255, 77, 77, 0.2);
}

@keyframes gradientShift {
  0% {
    background-position: 0% 50%;
  }

  50% {
    background-position: 100% 50%;
  }

  100% {
    background-position: 0% 50%;
  }
}

@keyframes gradientShift {
  0% {
    background-position: 0% 50%
  }

  50% {
    background-position: 100% 50%
  }

  100% {
    background-position: 0% 50%
  }
}

.hero-noise {
  position: absolute;
  inset: 0;
  opacity: 0.03;
  pointer-events: none;
  mix-blend-mode: overlay;
}

/* primary button (tactile) */
.btn-primary {
  background: linear-gradient(90deg, var(--primary), color-mix(in oklab, var(--primary) 70%, #000 20%));
  color: white;
  box-shadow: 0 10px 30px rgba(255, 60, 60, 0.12), inset 0 -3px 8px rgba(0, 0, 0, 0.5);
  transition: transform .18s ease, box-shadow .18s ease;
}

.btn-primary:hover {
  transform: translateY(-3px);
  box-shadow: 0 18px 48px rgba(255, 60, 60, 0.18);
}

/* glass-like outline button */
.btn-glass {
  background: linear-gradient(180deg, rgba(255, 255, 255, 0.02), rgba(255, 255, 255, 0.01));
  border: 1px solid rgba(255, 255, 255, 0.06);
  backdrop-filter: blur(6px);
}

/* code pill */
.code-pill {
  background: color-mix(in oklab, var(--background) 75%, transparent);
  border: 1px solid rgba(255, 255, 255, 0.04);
  color: var(--muted-foreground);
}

/* copy button inside pill */
.copy-btn {
  background: color-mix(in oklab, var(--primary) 10%, transparent);
  border-radius: 6px;
  padding: 0.25rem;
  display: inline-flex;
  align-items: center;
  justify-content: center;
  border: 1px solid color-mix(in oklab, var(--primary) 20%, transparent);
  transition: transform .12s ease, background .12s ease;
}

.copy-btn:hover {
  transform: translateY(-2px);
  background: color-mix(in oklab, var(--primary) 14%, transparent);
}

.copy-btn.copied {
  background: color-mix(in oklab, var(--primary) 28%, transparent);
  box-shadow: 0 6px 18px rgba(0, 0, 0, 0.25);
}

/* monospace for install text */
.text-mono,
.text-mono * {
  font-family: ui-monospace, SFMono-Regular, Menlo, Monaco, "Roboto Mono", "Courier New", monospace;
}

/* focus rings for accessibility */
:focus-visible {
  outline: none;
  box-shadow: 0 0 0 4px color-mix(in oklab, var(--primary) 14%, transparent);
  border-radius: 8px;
}

/* respect reduced motion */
@media (prefers-reduced-motion: reduce) {

  .gradient-anim,
  .hero-spotlight {
    animation: none !important;
    transition: none !important;
  }
}


/* Keyframes for all animations */
@keyframes fade-in-up {
  from {
    opacity: 0;
    transform: translateY(16px);
  }

  to {
    opacity: 1;
    transform: translateY(0);
  }
}

@keyframes float {

  0%,
  100% {
    transform: translateY(0);
  }

  50% {
    transform: translateY(-8px);
  }
}


/* Applying the animations to the component's elements */

.glass-card {
  position: relative;
  width: 96px;
  /* w-24 */
  height: 96px;
  /* h-24 */
  margin: auto;
}

.glass-card-floater {
  position: absolute;
  inset: 0;
  display: flex;
  align-items: center;
  justify-content: center;
}

.glass-card-logo {
  width: 32px;
  /* w-8 */
  height: 100%;
}

/* Hover effect for the logo */
.glass-card:hover .glass-card-logo {
  transform: scale(1.1);
}

.glass-card-surface {
  position: absolute;
  inset: 0;
}

.table-of-contents>li>ul {
  padding: 0px;
  list-style-type: none;
  /* disables disc bullets */
}

.table-of-contents>li>ul>li {
  margin-left: 0px;
}

/* Hide scrollbar but allow scrolling */
.scrollbar-hidden::-webkit-scrollbar {
  display: none;
}

.scrollbar-hidden {
<<<<<<< HEAD
  -ms-overflow-style: none; /* IE and Edge */
  scrollbar-width: none; /* Firefox */
}

.scrollbar-thin::-webkit-scrollbar {
  width: 4px;
}

.scrollbar-thin::-webkit-scrollbar-track {
  background: transparent;
}

.scrollbar-thin::-webkit-scrollbar-thumb {
  border-radius: 9999px;
}

/* Firefox */
.scrollbar-thin {
  scrollbar-width: thin;
=======
  -ms-overflow-style: none;
  /* IE and Edge */
  scrollbar-width: none;
  /* Firefox */
>>>>>>> e916c2c5
}<|MERGE_RESOLUTION|>--- conflicted
+++ resolved
@@ -580,7 +580,6 @@
 }
 
 .scrollbar-hidden {
-<<<<<<< HEAD
   -ms-overflow-style: none; /* IE and Edge */
   scrollbar-width: none; /* Firefox */
 }
@@ -600,10 +599,4 @@
 /* Firefox */
 .scrollbar-thin {
   scrollbar-width: thin;
-=======
-  -ms-overflow-style: none;
-  /* IE and Edge */
-  scrollbar-width: none;
-  /* Firefox */
->>>>>>> e916c2c5
 }