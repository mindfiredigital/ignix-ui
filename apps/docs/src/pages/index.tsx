import type { JSX } from 'react';
import clsx from 'clsx';
import Link from '@docusaurus/Link';
import Layout from '@theme/Layout';
import HomepageFeatures from '@site/src/components/HomepageFeatures';
import { motion } from 'framer-motion';

import styles from './index.module.css';
import { ArrowRight, Code, Download, Github } from 'lucide-react';
import { Button } from '../components/UI/button';
import { ToastProvider } from '../components/UI/toast';

function HomepageHeader() {
  return (
<<<<<<< HEAD
    <header className={clsx('hero', styles.heroBanner)}>
      <div className={clsx('container', styles.heroContainer)}>
        <motion.h1
          className={styles.heroTitle}
          initial={{ opacity: 0, y: -20 }}
          animate={{ opacity: 1, y: 0 }}
          transition={{ duration: 0.5, ease: 'easeOut' }}
        >
          {siteConfig.title}
        </motion.h1>
        <motion.p
          className={styles.heroSubtitle}
          initial={{ opacity: 0, y: 20 }}
          animate={{ opacity: 1, y: 0 }}
          transition={{ duration: 0.5, delay: 0.1, ease: 'easeOut' }}
        >
          {siteConfig.tagline}
        </motion.p>
        <motion.div
          className={styles.buttons}
          initial={{ opacity: 0, y: 20 }}
          animate={{ opacity: 1, y: 0 }}
          transition={{ duration: 0.5, delay: 0.2, ease: 'easeOut' }}
        >
          <Link
            className="button button--primary button--lg"
            to="/docs/introduction"
          >
            Get Started
          </Link>
          <Link
            className="button button--secondary button--lg"
            to="/docs/components/accordion"
          >
            Browse Components
          </Link>
        </motion.div>
=======
    <header className={clsx(styles.heroBanner)}>
      <div className={clsx(styles.heroContent)}>
        {' '}
        <section className="relative">
          {/* Background Elements */}
          <div className="inset-0 overflow-hidden">
            <motion.div
              initial={{ opacity: 0, y: 20 }}
              animate={{ 
                opacity: [0.6, 0.8, 0.6],
                scale: [2, 1.1, 1],
                y: 0 
              }}
              transition={{ 
                duration: 8, 
                ease: "easeInOut",
                repeat: Infinity,
                repeatType: "reverse"
              }}
              className="absolute top-1/4 left-1/4 w-72 h-72 bg-purple-500/20 rounded-full blur-3xl"
            />
            <motion.div
              initial={{ opacity: 0, y: 20 }}
              animate={{ 
                opacity: [0.5, 0.7, 0.5],
                scale: [1, 1.15, 1],
                y: 0 
              }}
              transition={{ 
                duration: 10, 
                ease: "easeInOut",
                delay: 2,
                repeat: Infinity,
                repeatType: "reverse"
              }}
              className="absolute bottom-1/4 right-1/4 w-96 h-96 bg-pink-500/20 rounded-full blur-3xl"
            />
            <motion.div
              initial={{ opacity: 0, y: 20 }}
              animate={{ 
                opacity: 1, 
                y: 0,
                rotate: 360 
              }}
              transition={{ 
                duration: 60, 
                ease: "linear",
                repeat: Infinity,
                repeatType: "loop"
              }}
              className="absolute top-1/2 left-1/2 transform -translate-x-1/2 -translate-y-1/2 w-[600px] h-[600px] bg-gradient-conic from-purple-500/10 via-pink-500/10 to-purple-500/10 rounded-full blur-3xl"
            />
          </div>

          {/* Content */}
          <div className="relative z-10 max-w-4xl mx-auto text-center">
            <motion.div
              className="inline-flex items-center gap-2 bg-gradient-to-r from-primary/20 to-accent/20 border border-primary/30 rounded-full px-4 py-2 mb-8"
              style={{ animation: 'fade-up 0.8s ease-out forwards' }}
              initial={{ opacity: 0, y: 20 }}
              animate={{ 
                opacity: [0.6, 0.8, 1],
                scale: [1, 1.1, 1],
                y: 0 
              }}
            >
              <span className="w-2 h-2 bg-green-400 rounded-full animate-pulse"></span>
              <span className="text-muted-foreground text-sm">Now in Beta</span>
            </motion.div>

            <motion.h1
              className={styles.heroTitle}
              initial={{ opacity: 0, y: 20 }}
              animate={{ 
                opacity: [0.6, 0.8, 1],
                scale: [1, 1, 1],
                y: 0 
              }}
              transition={{ duration: 1.2, ease: "easeInOut" }}

            >
              Ignix
              <span 
                className="block bg-gradient-to-r ml-2 from-purple-400 via-pink-400 to-purple-400 bg-clip-text text-transparent"
              >
                UI
              </span>
            </motion.h1>

            <motion.p
              className="text-lg md:text-2xl mb-12 mx-auto leading-relaxed"
              initial={{ opacity: 0, y: 20 }}
              animate={{ 
                opacity: [0.6, 0.8, 1],
                scale: [1, 1, 1],
                y: 0 
              }}
              transition={{ duration: 1.4, ease: "easeInOut" }}
            >
              A modern, lightweight library of animated React components.
              <br />
              <span 
                className="text-purple-400"
              >
                Beautiful by default
              </span>
              ,
              <span 
                className="text-pink-400"
              >
                customizable by design
              </span>
            </motion.p>

            <motion.div
              className="flex flex-col sm:flex-row gap-6 justify-center items-center mb-16 animate-fade-up"
              style={{ animationDelay: '0.3s' }}
              initial={{ opacity: 0, y: 20 }}
              animate={{ 
                opacity: [0.6, 0.8, 1],
                scale: [1, 1, 1],
                y: 0 
              }}
              transition={{ duration: 1.6, ease: "easeInOut" }}
            >
              <Link to="/docs/introduction">
                <Button variant="primary" size="xl" className='hover:cursor-pointer'>
                  Get Started
                  <ArrowRight className="ml-2 h-5 w-5" />
                </Button>
              </Link>

              <Link to="https://github.com/mindfiredigital/ignix-ui">
                <Button variant="outline" size="xl" className='hover:cursor-pointer'>
                  <Github className="mr-2 h-5 w-5" />
                  GitHub
                </Button>
              </Link>
            </motion.div>

            {/* Code Preview */}
            <motion.div
              className="bg-gray-900/80 backdrop-blur-sm rounded-2xl p-6 border border-gray-700 max-w-2xl mx-auto animate-fade-up"
              style={{ animationDelay: '0.4s' }}
              initial={{ opacity: 0, y: 30 }}
              animate={{ 
                opacity: [0.6, 0.8, 1],
                scale: [1, 1, 1],
                y: 0
              }}
              transition={{ duration: 1.8, ease: "easeInOut" }}
            >
              <div className="flex items-center gap-2 mb-4">
                <div className="flex gap-2">
                  <div className="w-3 h-3 bg-red-500 rounded-full"></div>
                  <div className="w-3 h-3 bg-yellow-500 rounded-full"></div>
                  <div className="w-3 h-3 bg-green-500 rounded-full"></div>
                </div>
                <div className="flex-1 text-center">
                  <span className="text-gray-400 text-sm">Ignix UI Component</span>
                </div>
              </div>

              <div className="text-left font-mono text-sm">
                <div className="text-gray-500">// Import and use</div>
                <div className="text-purple-400">
                  import <span className="text-white">{'{ Button }'}</span> from{' '}
                  <span className="text-green-400">'@mindfiredigital/ignix-ui'</span>
                </div>
                <div className="mt-2">
                  <span className="text-blue-400">{'<Button'}</span>
                  <span className="text-yellow-400"> variant</span>
                  <span className="text-white">=</span>
                  <span className="text-green-400">{'{primary}'}</span>
                  <span className="text-blue-400">{'>'}</span>
                </div>
                <div className="pl-4 text-gray-300">Button Text</div>
                <div>
                  <span className="text-blue-400">{'</Button>'}</span>
                </div>
              </div>
            </motion.div>

            {/* Quick Stats */}
            <motion.div
              className="flex flex-wrap justify-center gap-8 mt-12 text-sm animate-fade-up"
              style={{ animationDelay: '0.5s' }}
              initial={{ opacity: 0, y: 20 }}
              animate={{ 
                opacity: [0.6, 0.8, 1],
                scale: [1, 1, 1],
                y: 1,
              }}
              transition={{ duration: 2, ease: "easeInOut" }}
            >
              <div className="flex items-center gap-2">
                <Download className="h-4 w-4" />
                <span>npm i @mindfiredigital/ignix-ui</span>
              </div>
              <div className="flex items-center gap-2">
                <Code className="h-4 w-4" />
                <span>TypeScript Ready</span>
              </div>
              <div>15kb gzipped</div>
            </motion.div>
          </div>

          {/* Floating Elements */}
          <motion.div className="absolute top-20 left-10 w-4 h-4 bg-purple-400 rounded-full animate-bounce-slow opacity-60"
             initial={{ opacity: 0, y: 20 }}
             animate={{ 
               opacity: [0.6, 0.8, 0.6],
               scale: [1, 1.1,2],
               y: 0 ,
               x: [0, 10, 0]
             }}
             transition={{ 
               duration: 8, 
               ease: "easeInOut",
               repeat: Infinity,
               repeatType: "reverse"
             }}
          ></motion.div>
          <motion.div
            className="absolute top-40 right-16 w-6 h-6 bg-pink-400 rounded-full animate-float opacity-60"
            initial={{ opacity: 0, x: 20 }}
            animate={{ 
              opacity: [0.6, 0.8, 0.6],
              scale: [1, 1.1, 1],
              y: 0,
              x: [0, -10, 0]
            }}
            transition={{ 
              duration: 8, 
              ease: "easeInOut",
              repeat: Infinity,
              repeatType: "reverse"
            }}
          ></motion.div>
          <motion.div
            className="absolute bottom-32 left-16 w-3 h-3 bg-blue-400 rounded-full animate-bounce-slow opacity-60"
            initial={{ opacity: 0, y: 20 }}
            animate={{ 
              opacity: [0.6, 0.8, 0.6],
              scale: [1, 1.1, 1],
              y: 0 
            }}
            transition={{ 
              duration: 8, 
              ease: "easeInOut",
              repeat: Infinity,
              repeatType: "reverse"
            }}
          ></motion.div>
          <motion.div
            className="absolute bottom-20 right-20 w-5 h-5 bg-green-400 rounded-full animate-float opacity-60"
            initial={{ opacity: 0, y: 20 }}
            animate={{ 
              opacity: [0.6, 0.8, 0.6],
              scale: [1, 1.1, 1],
              y: 0,
              x: [0, -10, 0]
            }}
            transition={{ 
              duration: 8, 
              ease: "easeInOut",
              repeat: Infinity,
              repeatType: "reverse"
            }}
          ></motion.div>
        </section>
>>>>>>> 212cd6b1
      </div>
    </header>
  );
}

export default function Home(): JSX.Element {
<<<<<<< HEAD
=======
  // const {siteConfig} = useDocusaurusContext();
>>>>>>> 212cd6b1
  return (
    <Layout
      title={`Home`}
      description="Beautiful, animated UI components for modern web applications"
    >
      <ToastProvider>
        <HomepageHeader />
        <main>
          <HomepageFeatures />
        </main>
      </ToastProvider>
    </Layout>
  );
}<|MERGE_RESOLUTION|>--- conflicted
+++ resolved
@@ -12,45 +12,6 @@
 
 function HomepageHeader() {
   return (
-<<<<<<< HEAD
-    <header className={clsx('hero', styles.heroBanner)}>
-      <div className={clsx('container', styles.heroContainer)}>
-        <motion.h1
-          className={styles.heroTitle}
-          initial={{ opacity: 0, y: -20 }}
-          animate={{ opacity: 1, y: 0 }}
-          transition={{ duration: 0.5, ease: 'easeOut' }}
-        >
-          {siteConfig.title}
-        </motion.h1>
-        <motion.p
-          className={styles.heroSubtitle}
-          initial={{ opacity: 0, y: 20 }}
-          animate={{ opacity: 1, y: 0 }}
-          transition={{ duration: 0.5, delay: 0.1, ease: 'easeOut' }}
-        >
-          {siteConfig.tagline}
-        </motion.p>
-        <motion.div
-          className={styles.buttons}
-          initial={{ opacity: 0, y: 20 }}
-          animate={{ opacity: 1, y: 0 }}
-          transition={{ duration: 0.5, delay: 0.2, ease: 'easeOut' }}
-        >
-          <Link
-            className="button button--primary button--lg"
-            to="/docs/introduction"
-          >
-            Get Started
-          </Link>
-          <Link
-            className="button button--secondary button--lg"
-            to="/docs/components/accordion"
-          >
-            Browse Components
-          </Link>
-        </motion.div>
-=======
     <header className={clsx(styles.heroBanner)}>
       <div className={clsx(styles.heroContent)}>
         {' '}
@@ -322,17 +283,13 @@
             }}
           ></motion.div>
         </section>
->>>>>>> 212cd6b1
       </div>
     </header>
   );
 }
 
 export default function Home(): JSX.Element {
-<<<<<<< HEAD
-=======
   // const {siteConfig} = useDocusaurusContext();
->>>>>>> 212cd6b1
   return (
     <Layout
       title={`Home`}
