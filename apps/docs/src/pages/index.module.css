.heroBanner {
<<<<<<< HEAD
  padding: 6rem 0;
  text-align: center;
  position: relative;
  overflow: hidden;
  background-color: var(--ifm-background-color);
  border-bottom: 1px solid var(--ifm-color-emphasis-200);
}

.heroBanner::before {
  content: '';
  position: absolute;
  top: 0;
  left: 0;
  width: 100%;
  height: 100%;
  background-image: radial-gradient(circle, hsla(var(--primary), 0.05) 1px, transparent 1px);
  background-size: 1rem 1rem;
  opacity: 0.5;
  z-index: 0;
}

.heroContainer {
  position: relative;
  z-index: 1;
}

.heroTitle {
  font-size: 3.5rem;
  font-weight: 800;
  line-height: 1.1;
  margin-bottom: 1rem;
}

.heroSubtitle {
  font-size: 1.25rem;
  max-width: 650px;
  margin: 0 auto 2.5rem;
  color: var(--ifm-color-secondary-darkest);
}

[data-theme='dark'] .heroSubtitle {
  color: var(--ifm-color-secondary-dark);
=======
  padding: 4rem 1rem;
  text-align: center;
  position: relative;
  overflow: hidden;
  border-bottom: 1px solid hsl(var(--border));
  background: transparent;

  @media (min-width: 640px) {
    padding: 6rem 1.5rem;
  }
  
  @media (min-width: 1024px) {
    padding: 6rem 2rem;
  }
}

.heroContent {
  position: relative;
  z-index: 1;
  padding: 1rem 0;
  margin: 0 auto;
  max-width: 100%;
  width: 100%;

  @media (min-width: 640px) {
    padding: 1.5rem 0;
    max-width: 90%;
  }
  
  @media (min-width: 1024px) {
    padding: 2rem 0;
    max-width: 1200px;
  }
}

.heroTitle {
  font-size: 4.5rem;
  font-weight: 800;
  line-height: 1.2;
  letter-spacing: -0.05em;
  background: linear-gradient(120deg, hsl(var(--primary)), hsl(var(--primary)));
  -webkit-background-clip: text;
  background-clip: text;
  margin-bottom: 1rem;
  padding: 0 1rem;
  display: flex;
  justify-content: center;
  align-items: center;
}

.heroSubtitle {
  font-size: 1.25rem;
  color: hsl(var(--muted-foreground));
  max-width: 650px;
  margin: 0 auto 2.5rem;
  line-height: 1.6;
>>>>>>> 212cd6b1
}

.buttons {
  display: flex;
  align-items: center;
  justify-content: center;
  gap: 1rem;
<<<<<<< HEAD
}
=======
}

/* Responsive adjustments */
@media (max-width: 996px) {
  .heroTitle {
    font-size: 4.5rem;
  }
}

@media (max-width: 768px) {
  .heroBanner {
    padding: 6rem 2rem;
  }
  .heroTitle {
    font-size: 3.5rem;
  }
  .heroSubtitle {
    font-size: 1.1rem;
  }
}
>>>>>>> 212cd6b1
<|MERGE_RESOLUTION|>--- conflicted
+++ resolved
@@ -1,48 +1,4 @@
 .heroBanner {
-<<<<<<< HEAD
-  padding: 6rem 0;
-  text-align: center;
-  position: relative;
-  overflow: hidden;
-  background-color: var(--ifm-background-color);
-  border-bottom: 1px solid var(--ifm-color-emphasis-200);
-}
-
-.heroBanner::before {
-  content: '';
-  position: absolute;
-  top: 0;
-  left: 0;
-  width: 100%;
-  height: 100%;
-  background-image: radial-gradient(circle, hsla(var(--primary), 0.05) 1px, transparent 1px);
-  background-size: 1rem 1rem;
-  opacity: 0.5;
-  z-index: 0;
-}
-
-.heroContainer {
-  position: relative;
-  z-index: 1;
-}
-
-.heroTitle {
-  font-size: 3.5rem;
-  font-weight: 800;
-  line-height: 1.1;
-  margin-bottom: 1rem;
-}
-
-.heroSubtitle {
-  font-size: 1.25rem;
-  max-width: 650px;
-  margin: 0 auto 2.5rem;
-  color: var(--ifm-color-secondary-darkest);
-}
-
-[data-theme='dark'] .heroSubtitle {
-  color: var(--ifm-color-secondary-dark);
-=======
   padding: 4rem 1rem;
   text-align: center;
   position: relative;
@@ -99,7 +55,6 @@
   max-width: 650px;
   margin: 0 auto 2.5rem;
   line-height: 1.6;
->>>>>>> 212cd6b1
 }
 
 .buttons {
@@ -107,9 +62,6 @@
   align-items: center;
   justify-content: center;
   gap: 1rem;
-<<<<<<< HEAD
-}
-=======
 }
 
 /* Responsive adjustments */
@@ -130,4 +82,3 @@
     font-size: 1.1rem;
   }
 }
->>>>>>> 212cd6b1
