--- conflicted
+++ resolved
@@ -1,10 +1,6 @@
 // TypographyDemo.tsx
 import React, { useState } from 'react';
 import { Typography } from '@site/src/components/UI/typography';
-<<<<<<< HEAD
-// import VariantSelector from './VariantSelector';
-=======
->>>>>>> 3846565d
 import Tabs from '@theme/Tabs';
 import TabItem from '@theme/TabItem';
 import CodeBlock from '@theme/CodeBlock';
