--- conflicted
+++ resolved
@@ -13,11 +13,6 @@
   const [maxWidth, setMaxWidth] = useState('400px');
 
   const codeString = `
-<<<<<<< HEAD
-    <AspectRatio ratio="${ratio}" maxWidth="${maxWidth}">
-       <img src={image} alt="Demo Image" />
-    </AspectRatio>
-=======
   import { AspectRatio } from '@ignix-ui';
 
   function MyComponent() {
@@ -27,7 +22,6 @@
       </AspectRatio>
     );
   }
->>>>>>> 3a9b1c0b
     `;
 
   return (
