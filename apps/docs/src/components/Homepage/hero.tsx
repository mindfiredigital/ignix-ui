--- conflicted
+++ resolved
@@ -84,23 +84,10 @@
                   animate={{ opacity: 1, y: 0 }}
                   transition={{ duration: 0.6, delay: 0.2 }}
                 >
-<<<<<<< HEAD
-                  <div className="group inline-flex items-center hover:gap-1 transition-all duration-300 mb-4">
-                    <div className="relative">
-                      <div className="relative rounded-2xl px-2 py-2 group-hover:scale-105 transition-all duration-300">
-                        <img
-                          src="img/logo.png"
-                          alt="Ignix UI"
-                          width={32}
-                          height={32}
-                          className="group-hover:scale-110 transition-transform duration-300"
-                        />
-=======
                   <div className="group inline-flex items-end hover:gap-1 transition-all duration-300 mb-8">
                     <div className="relative rounded-2xl px-2 py-1 group-hover:scale-105 transition-all duration-300">
                       <div className="w-16">
                         <FlameAnimation />
->>>>>>> 360cfde7
                       </div>
                     </div>
                     <div className={clsx(styles.heroTitle, 'text-5xl md:text-6xl font-bold')}>
