import { cn } from '@site/src/utils/cn';
import * as React from 'react';

export interface AspectRatioProps extends React.HTMLAttributes<HTMLDivElement> {
  ratio?: '1:1' | '4:3' | '16:9' | '21:9' | string;
  /**
   * The maximum width of the container.
   * - Accepts a string (e.g., '50%', '30rem', '400px')
   * - Or a number (auto-converted to 'px')
   */
  maxWidth?: string | number;
  children: React.ReactNode;
}

const parseRatio = (ratio: string) => {
  const [w, h] = ratio.split(':').map(Number);
  return w && h ? { w, h } : { w: 1, h: 1 };
};

const AspectRatio = React.forwardRef<HTMLDivElement, AspectRatioProps>(
  ({ ratio = '1:1', maxWidth, children, className, style, ...props }, ref) => {
    const { w, h } = parseRatio(ratio);

    const isAspectRatioSupported =
      typeof CSS !== 'undefined' && CSS.supports('aspect-ratio', '1/1');

    const computedMaxWidth =
      typeof maxWidth === 'number' ? `${maxWidth}px` : maxWidth;

    const containerStyle: React.CSSProperties = {
      width: '100%',
      maxWidth: computedMaxWidth,
      ...style,
    };

    if (isAspectRatioSupported) {
      containerStyle.aspectRatio = `${w} / ${h}`;
    } else {
      containerStyle.position = 'relative';
      containerStyle.paddingBottom = `${(h / w) * 100}%`;
    }

    const contentStyle: React.CSSProperties = isAspectRatioSupported
      ? { width: '100%', height: '100%' }
      : {
          position: 'absolute',
          top: 0,
          left: 0,
          width: '100%',
          height: '100%',
        };

<<<<<<< HEAD
  const enhancedChildren = React.Children.map(children, (child) => {
   if (React.isValidElement(child) && child.type === 'img') {
     return React.cloneElement(child as React.ReactElement<React.ImgHTMLAttributes<HTMLImageElement>>, {
      className: cn('w-full h-full object-cover', (child.props as React.ImgHTMLAttributes<HTMLImageElement>).className),
    });
  }
  return child;
});

    return (
      <div ref={ref} className={cn('aspect-ratio-container', className)} style={containerStyle} {...props}>
        <div className="w-full h-full" style={contentStyle}>{enhancedChildren}</div>
=======
    const enhancedChildren = React.Children.map(children, (child) => {
      if (
        React.isValidElement(child) &&
        typeof child.type === 'string' &&
        child.type === 'img'
      ) {
        const imgElement = child as React.ReactElement<
          React.ImgHTMLAttributes<HTMLImageElement>
        >;

        return React.cloneElement(imgElement, {
          className: cn(
            imgElement.props.className,
            'object-cover w-full h-full'
          ),
        });
      }
      return child;
    });

    return (
      <div
        ref={ref}
        className={cn('aspect-ratio-container', className)}
        style={containerStyle}
        {...props}
      >
        <div style={contentStyle}>{enhancedChildren}</div>
>>>>>>> 3a9b1c0b
      </div>
    );
  }
);

AspectRatio.displayName = 'AspectRatio';

export { AspectRatio };<|MERGE_RESOLUTION|>--- conflicted
+++ resolved
@@ -50,20 +50,6 @@
           height: '100%',
         };
 
-<<<<<<< HEAD
-  const enhancedChildren = React.Children.map(children, (child) => {
-   if (React.isValidElement(child) && child.type === 'img') {
-     return React.cloneElement(child as React.ReactElement<React.ImgHTMLAttributes<HTMLImageElement>>, {
-      className: cn('w-full h-full object-cover', (child.props as React.ImgHTMLAttributes<HTMLImageElement>).className),
-    });
-  }
-  return child;
-});
-
-    return (
-      <div ref={ref} className={cn('aspect-ratio-container', className)} style={containerStyle} {...props}>
-        <div className="w-full h-full" style={contentStyle}>{enhancedChildren}</div>
-=======
     const enhancedChildren = React.Children.map(children, (child) => {
       if (
         React.isValidElement(child) &&
@@ -92,7 +78,6 @@
         {...props}
       >
         <div style={contentStyle}>{enhancedChildren}</div>
->>>>>>> 3a9b1c0b
       </div>
     );
   }
